<<<<<<< HEAD
from flask import Flask, request, jsonify
from flask_cors import CORS
import swisseph as swe
from datetime import datetime, timedelta, timezone
import os
import pytz
from astral import LocationInfo
from astral.sun import sun as astral_sun
from utils.enoch import calculate_enoch_date
from utils.datetime_local import localize_datetime
from utils.debug import *
from utils.asc_mc_houses import calculate_asc_mc_and_houses
from utils.planet_positions import calculate_planets
from utils.lunar_calc import jd_utc, sun_moon_state, scan_phase_events, scan_perigee_apogee, lunar_sign_from_longitude, lunar_sign_mix, refine_sign_cusp

import traceback

app = Flask(__name__)

# Flexible CORS: allow same-origin by default; enable cross-origin via env
origins_env = os.environ.get("CORS_ORIGINS", "").strip()
if origins_env:
    allowed_origins = [o.strip() for o in origins_env.split(",") if o.strip()]
else:
    allowed_origins = [
        "https://chart.psyhackers.org",
        "https://calendar.psyhackers.org",
    ]

CORS(app, resources={r"/calculate": {"origins": allowed_origins}, r"/calcYear": {"origins": allowed_origins}}, supports_credentials=False)

# --- Helpers to support extended ISO (including BCE) directly to JD ---
import re
def _parse_iso_to_jd(date_str: str) -> float:
    """
    Parse extended ISO8601 like -002971-03-25T21:24:00Z or with offset and return UT JD.
    If timezone offset is present, convert to UTC by subtracting the offset in days.
    """
    # Support: YYYY-MM-DDTHH:MM[:SS[.us]](Z|±HH:MM)
    iso_re = re.compile(r"^([+-]?\d{1,6})-(\d{2})-(\d{2})T(\d{2}):(\d{2})(?::(\d{2})(?:\.(\d{1,6}))?)?(Z|[+-]\d{2}:\d{2})?$")
    m = iso_re.match(date_str)
    if not m:
        raise ValueError("unsupported ISO format")
    y = int(m.group(1)); mo = int(m.group(2)); d = int(m.group(3))
    hh = int(m.group(4)); mi = int(m.group(5)); ss = int(m.group(6) or 0)
    micros = int((m.group(7) or '0').ljust(6,'0'))
    tzpart = m.group(8) or 'Z'
    frac = hh + mi/60.0 + ss/3600.0 + micros/3600000000.0
    jd_local = swe.julday(y, mo, d, frac)
    if tzpart == 'Z':
        return jd_local
    # tzpart like +HH:MM or -HH:MM
    sign = 1 if tzpart[0] == '+' else -1
    th = int(tzpart[1:3]); tm = int(tzpart[4:6])
    offset_days = sign * (th*3600 + tm*60) / 86400.0
    # Local time = UTC + offset ⇒ UTC = local - offset
    return jd_local - offset_days

def _jd_to_iso_utc(jd: float) -> str:
    """Format a JD as an ISO-like UTC string supporting extended years (BCE)."""
    y, mo, d, hour = swe.revjul(jd)
    hh = int(hour)
    mm_f = (hour - hh) * 60.0
    mi = int(mm_f)
    ss = int(round((mm_f - mi) * 60.0))
    if ss == 60:
        ss = 0; mi += 1
    if mi == 60:
        mi = 0; hh += 1
    # Year can be negative; no datetime here. Pad positives to 4 digits.
    y_str = (f"{int(y):04d}" if int(y) >= 0 else f"{int(y)}")
    return f"{y_str}-{int(mo):02d}-{int(d):02d}T{hh:02d}:{mi:02d}:{ss:02d}Z"

# --- Pure-python approximate fallbacks (no Swiss ephemeris files) ---
import math

def _approx_sunset_ut_hms(y:int, m:int, d:int, lat:float, lon:float):
    """Approximate sunset time in UT as (h,m,s) using NOAA-like formula.
    Works proleptically; ignores elevation and refraction fine-tuning.
    """
    try:
        def to_rad(x): return x * math.pi / 180.0
        def to_deg(x): return x * 180.0 / math.pi
        # Day of year N for proleptic Gregorian; rough for BCE but monotonic
        # Compute N via JD differencing to avoid datetime
        jd_day = swe.julday(y, m, d, 0.0)
        jd_year0 = swe.julday(y, 1, 1, 0.0)
        N = int(jd_day - jd_year0) + 1
        lng_hour = lon / 15.0
        t = N + ((18 - lng_hour) / 24.0)
        M = (0.9856 * t) - 3.289
        L = M + (1.916 * math.sin(to_rad(M))) + (0.020 * math.sin(to_rad(2*M))) + 282.634
        L = (L % 360 + 360) % 360
        RA = to_deg(math.atan(0.91764 * math.tan(to_rad(L))))
        RA = (RA % 360 + 360) % 360
        Lq = math.floor(L/90) * 90
        RAq = math.floor(RA/90) * 90
        RA = (RA + (Lq - RAq)) / 15.0
        sinDec = 0.39782 * math.sin(to_rad(L))
        cosDec = math.cos(math.asin(sinDec))
        cosH = (math.cos(to_rad(90.833)) - (sinDec * math.sin(to_rad(lat)))) / (cosDec * math.cos(to_rad(lat)))
        if cosH < -1 or cosH > 1:
            # No sunset/rise; return 18:00 UT as placeholder
            return 18, 0, 0
        H = to_deg(math.acos(cosH)) / 15.0
        T = H + RA - (0.06571 * t) - 6.622
        UT = T - lng_hour
        UT = (UT % 24 + 24) % 24
        hh = int(math.floor(UT))
        mm = int(math.floor((UT - hh) * 60))
        ss = int(round((((UT - hh) * 60) - mm) * 60))
        if ss == 60:
            ss = 0; mm += 1
        if mm == 60:
            mm = 0; hh = (hh + 1) % 24
        return hh, mm, ss
    except Exception:
        return 18, 0, 0

def _iso_from_ymd_hms(y:int, mo:int, d:int, hh:int, mi:int, ss:int) -> str:
    y_str = (f"{y:04d}" if y >= 0 else str(y))
    return f"{y_str}-{mo:02d}-{d:02d}T{hh:02d}:{mi:02d}:{ss:02d}Z"

def _approx_enoch_from_jd(jd: float, latitude: float, longitude: float):
    """Approximate Enoch mapping without Swiss ephemeris files.
    - Anchor equinox at Mar 20 21:24 UT of that Gregorian year
    - Start of Enoch year = first Wednesday on/after that anchor (by JD weekday)
    - Day-of-year = floor(jd - start) + 1
    - Enoch year number mapped to reference 2025 -> 5996
    """
    y, m, d, _ = swe.revjul(jd)
    # Helper: day-of-week index for a JD using date-only (0h UT) to avoid noon JD quirks
    def _dow_index(jd_val: float) -> int:
        yy, mo, dd, _h = swe.revjul(jd_val)
        return swe.day_of_week(swe.julday(int(yy), int(mo), int(dd), 0.0))
    # Detect Wednesday index at runtime using a known Wednesday (2025-03-19)
    WED_IDX = swe.day_of_week(swe.julday(2025, 3, 19, 0.0))
    # Anchor equinox ~
    anchor_jd = swe.julday(int(y), 3, 20, 21 + 24/60)
    # First Wednesday on/after anchor
    start_jd = anchor_jd
    while _dow_index(start_jd) != WED_IDX:
        start_jd += 1.0
    if jd < start_jd:
        # Use previous year's anchor
        py = int(y) - 1
        pa = swe.julday(py, 3, 20, 21 + 24/60)
        start_jd = pa
        while _dow_index(start_jd) != WED_IDX:
            start_jd += 1.0
    day_of_year = int(jd - start_jd) + 1
    # Month/day split by fixed months: 30,30,31, ..., 31 (same as frontend)
    months = [30,30,31,30,30,31,30,30,31,30,30,31]
    added_week = day_of_year > 364
    md = day_of_year - 1
    m_idx = 0
    while m_idx < 12 and md >= months[m_idx]:
        md -= months[m_idx]
        m_idx += 1
    enoch_month = min(12, m_idx + 1)
    enoch_day = md + 1
    # Enoch year numbering relative to 2025->5996, using the Gregorian year of the start
    sy, _, _, _ = swe.revjul(start_jd)
    years_passed = int(sy) - 2025
    enoch_year = 5996 + years_passed
    return {
        'enoch_year': enoch_year,
        'enoch_month': enoch_month,
        'enoch_day': enoch_day,
        'enoch_day_of_year': day_of_year,
        'added_week': added_week
    }

def _approx_start_jd_for_enoch_year(jd: float, latitude: float, longitude: float) -> float:
    """Return the approximate start JD (UT) of the Enoch year containing the given JD.
    Choose the Wednesday SUNSET (at given lat/lon) closest to the March equinox anchor.
    If the given jd is before that start, compute from the previous year's anchor.
    """
    def _dow_index_0h(jd_val: float) -> int:
        yy, mo, dd, _h = swe.revjul(jd_val)
        return swe.day_of_week(swe.julday(int(yy), int(mo), int(dd), 0.0))
    WED_IDX = swe.day_of_week(swe.julday(2025, 3, 19, 0.0))

    def _wed_sunset_near(anchor_jd_val: float) -> float:
        jd_before = anchor_jd_val
        while _dow_index_0h(jd_before) != WED_IDX:
            jd_before -= 1.0
        yb, mb, db, _ = swe.revjul(jd_before)

        jd_after = anchor_jd_val
        while _dow_index_0h(jd_after) != WED_IDX:
            jd_after += 1.0
        ya, ma, da, _ = swe.revjul(jd_after)

        bh, bm, bs = _approx_sunset_ut_hms(int(yb), int(mb), int(db), latitude, longitude)
        ah, am, a_s = _approx_sunset_ut_hms(int(ya), int(ma), int(da), latitude, longitude)
        s_before = swe.julday(int(yb), int(mb), int(db), bh + bm/60 + bs/3600)
        s_after  = swe.julday(int(ya), int(ma), int(da), ah + am/60 + a_s/3600)
        return s_before if abs(s_before - anchor_jd_val) <= abs(s_after - anchor_jd_val) else s_after

    y, _m, _d, _ = swe.revjul(jd)
    anchor = swe.julday(int(y), 3, 20, 21 + 24/60)
    start = _wed_sunset_near(anchor)
    if jd < start:
        py = int(y) - 1
        anchor_prev = swe.julday(py, 3, 20, 21 + 24/60)
        start = _wed_sunset_near(anchor_prev)
    return start

# Approx lunar phase (no Swiss files)
SYNODIC_DAYS = 29.530588853
REF_NEW_MOON_JD = swe.julday(2000, 1, 6, 18 + 14/60)

def _approx_lunar_for_jd(jd: float):
    days = jd - REF_NEW_MOON_JD
    age = days % SYNODIC_DAYS
    phase_frac = age / SYNODIC_DAYS  # 0=new, 0.5=full
    illum = 0.5 * (1 - math.cos(2 * math.pi * phase_frac))
    angle_deg = (phase_frac * 360.0) % 360.0  # 0=new, 90=first quarter, 180=full
    return angle_deg, illum

@app.route('/calculate', methods=['POST'])
def calculate():
    try:
        data = request.get_json()
        date_str = data.get("datetime")
        latitude = float(data.get("latitude"))
        longitude = float(data.get("longitude"))
        tz_str = data.get("timezone", "UTC")
        jd = None
        try:
            dt = localize_datetime(date_str, tz_str)
            utc_dt = dt.astimezone(pytz.utc)
            jd = swe.julday(
                utc_dt.year, utc_dt.month, utc_dt.day,
                utc_dt.hour + utc_dt.minute / 60 + utc_dt.second / 3600 + utc_dt.microsecond / 3600000000
            )
        except Exception:
            # Try extended ISO → JD path (supports negative years if ISO has Z/offset)
            if isinstance(date_str, str):
                jd = _parse_iso_to_jd(date_str)
            else:
                raise
        # Planets (may fail if ephemeris files missing)
        try:
            results = calculate_planets(jd, latitude, longitude)
        except Exception as _e:
            traceback.print_exc()
            results = { 'error': 'ephemeris-missing' }
        # Enoch mapping (fallback to approximate if precise fails)
        try:
            enoch_data = calculate_enoch_date(jd, latitude, longitude, tz_str)
        except Exception as _e:
            traceback.print_exc()
            enoch_data = _approx_enoch_from_jd(jd, latitude, longitude)
        # Houses (optional)
        try:
            houses_data = calculate_asc_mc_and_houses(jd, latitude, longitude)
        except Exception:
            houses_data = None
        return jsonify({
            "julian_day": jd,
            "planets": results,
            "enoch": enoch_data,
            "houses_data": houses_data
        })
    except Exception as e:
        traceback.print_exc()
        return jsonify({"error": str(e)}), 500


def day_bounds_utc(greg_date: datetime, latitude: float, longitude: float, tz_str: str):
    """Return (start_utc, end_utc) where start is previous day's sunset and end is day's sunset."""
    # Preferred: Astral (good for common-year ranges)
    try:
        tz = pytz.timezone(tz_str)
    except Exception:
        tz = pytz.utc
    try:
        loc = LocationInfo(name="L", region="L", timezone=tz_str, latitude=latitude, longitude=longitude)
        local_day = tz.localize(datetime(greg_date.year, greg_date.month, greg_date.day, 12, 0, 0))
        s_today = astral_sun(loc.observer, date=local_day.date(), tzinfo=tz)["sunset"]
        s_prev = astral_sun(loc.observer, date=(local_day - timedelta(days=1)).date(), tzinfo=tz)["sunset"]
        return s_prev.astimezone(pytz.utc), s_today.astimezone(pytz.utc)
    except Exception:
        # Fallback chain: Swiss sunsets → NOAA approx
        try:
            geopos = (longitude, latitude, 0)
            jd0 = swe.julday(greg_date.year, greg_date.month, greg_date.day, 0.0)
            try:
                _, data_today = swe.rise_trans(jd0, swe.SUN, 2, geopos)  # 2 = sunset
                jd_s_today = data_today[0]
            except Exception:
                jd_s_today = jd0 + 0.75
            jd_prev_day = jd0 - 1.0
            yb, mb, db, _ = swe.revjul(jd_prev_day)
            try:
                _, data_prev = swe.rise_trans(swe.julday(int(yb), int(mb), int(db), 0.0), swe.SUN, 2, geopos)
                jd_s_prev = data_prev[0]
            except Exception:
                jd_s_prev = jd_prev_day + 0.75
            return _jd_to_iso_utc(jd_s_prev), _jd_to_iso_utc(jd_s_today)
        except Exception:
            # NOAA approx (no Swiss files)
            y = greg_date.year; mo = greg_date.month; d = greg_date.day
            ph, pm, ps = _approx_sunset_ut_hms(y, mo, d-1 if d>1 else d, latitude, longitude)
            th, tm, ts = _approx_sunset_ut_hms(y, mo, d, latitude, longitude)
            # Adjust previous day if d==1
            if d == 1:
                # previous day via JD
                jd_today = swe.julday(y, mo, d, 0.0)
                yb, mb, db, _ = swe.revjul(jd_today - 1.0)
                prev_iso = _iso_from_ymd_hms(int(yb), int(mb), int(db), ph, pm, ps)
                today_iso = _iso_from_ymd_hms(y, mo, d, th, tm, ts)
                return prev_iso, today_iso
            prev_iso = _iso_from_ymd_hms(y, mo, d-1, ph, pm, ps)
            today_iso = _iso_from_ymd_hms(y, mo, d, th, tm, ts)
            return prev_iso, today_iso


@app.route('/calcYear', methods=['POST'])
def calc_year():
    try:
        data = request.get_json() or {}
        date_str = data.get("datetime")
        latitude = float(data.get("latitude"))
        longitude = float(data.get("longitude"))
        tz_str = data.get("timezone", "UTC")
        zodiac_mode = (data.get("zodiac_mode") or "tropical").lower()
        # Force approximate mode if requested (avoids any Swiss-dependent calls except julday/revjul)
        approx_flag_raw = str(data.get('approx') or data.get('mode') or '').strip().lower()
        approx_mode = approx_flag_raw in ('1','true','yes','on','approx')

        # Base date and Enoch mapping via existing util
        bce_mode = False
        try:
            dt_local = localize_datetime(date_str, tz_str)
            dt_utc = dt_local.astimezone(pytz.utc)
            jd = swe.julday(
                dt_utc.year, dt_utc.month, dt_utc.day,
                dt_utc.hour + dt_utc.minute / 60 + dt_utc.second / 3600 + dt_utc.microsecond / 3600000000
            )
        except Exception:
            # Extended ISO (BCE) → JD
            jd = _parse_iso_to_jd(date_str)
            bce_mode = True
        if approx_mode:
            base_enoch = _approx_enoch_from_jd(jd, latitude, longitude)
        else:
            try:
                base_enoch = calculate_enoch_date(jd, latitude, longitude, tz_str)
            except Exception:
                traceback.print_exc()
                base_enoch = _approx_enoch_from_jd(jd, latitude, longitude)
        enoch_year = base_enoch.get('enoch_year')
        enoch_day_of_year = base_enoch.get('enoch_day_of_year')
        # Determine start anchor
        use_jd_path = False
        start_utc = None
        start_jd = None
        if approx_mode:
            # For approximate years, build from Wednesday sunset nearest equinox (at user lat/lon)
            start_jd = _approx_start_jd_for_enoch_year(jd, latitude, longitude)
            use_jd_path = True
        else:
            if not bce_mode:
                start_utc = dt_utc - timedelta(days=int(enoch_day_of_year) - 1)
            else:
                start_jd = jd - (int(enoch_day_of_year) - 1)
                use_jd_path = True

        days = []

        def enrich_with_moon_mix(day_dict, start_dt, end_dt):
            # Preciso: detecta cruce(s) reales y reparte por tiempo en cada signo
            try:
                mix = lunar_sign_mix(start_dt, end_dt, zodiac_mode)
            except Exception:
                mix = None
            if not mix:
                return
            primary = mix.get('primary_sign')
            if primary:
                day_dict['moon_sign_primary'] = primary
                day_dict['moon_sign'] = primary
            primary_pct = mix.get('primary_pct')
            if primary_pct is not None:
                day_dict['moon_sign_primary_pct'] = primary_pct
            secondary = mix.get('secondary_sign')
            secondary_pct = mix.get('secondary_pct')
            # Adjuntar longitudes crudas al inicio/fin del día (best effort)
            try:
                s_state = sun_moon_state(jd_utc(start_dt))
                e_state = sun_moon_state(jd_utc(end_dt))
                lon_start = s_state[1]
                lon_end = e_state[1]
                # Normalizar a 0..360 para salida estable
                lon_start_n = (lon_start % 360.0 + 360.0) % 360.0
                lon_end_n = (lon_end % 360.0 + 360.0) % 360.0
                day_dict['moon_long_start_deg'] = round(lon_start_n, 3)
                day_dict['moon_long_end_deg'] = round(lon_end_n, 3)
                # Delta hacia adelante (desenrollado)
                lon_end_unwrapped = lon_end
                while lon_end_unwrapped < lon_start - 1e-9:
                    lon_end_unwrapped += 360.0
                delta = max(0.0, lon_end_unwrapped - lon_start)
                day_dict['moon_long_delta_deg'] = round(delta, 3)
                # Signos de inicio/fin
                try:
                    sign_start = lunar_sign_from_longitude(lon_start, zodiac_mode)
                    sign_end = lunar_sign_from_longitude(lon_end, zodiac_mode)
                    day_dict['moon_sign_start'] = sign_start
                    day_dict['moon_sign_end'] = sign_end
                except Exception:
                    pass
                # Fase e iluminación al inicio/fin del día enojeano
                phase_start, illum_start = s_state[2], s_state[3]
                phase_end, illum_end = e_state[2], e_state[3]
                day_dict['moon_phase_angle_start_deg'] = round(phase_start, 3)
                day_dict['moon_phase_angle_end_deg'] = round(phase_end, 3)
                day_dict['moon_illum_start'] = round(illum_start, 6)
                day_dict['moon_illum_end'] = round(illum_end, 6)
            except Exception:
                # Approximate start/end illum when Swiss is unavailable
                try:
                    # If start_dt/end_dt are strings (ISO), convert to JD
                    def to_jd_from_any(x):
                        if isinstance(x, str):
                            return _parse_iso_to_jd(x)
                        return jd_utc(x)
                    jd_s = to_jd_from_any(start_dt)
                    jd_e = to_jd_from_any(end_dt)
                    ph_s, il_s = _approx_lunar_for_jd(jd_s)
                    ph_e, il_e = _approx_lunar_for_jd(jd_e)
                    day_dict['moon_phase_angle_start_deg'] = round(ph_s, 3)
                    day_dict['moon_phase_angle_end_deg'] = round(ph_e, 3)
                    day_dict['moon_illum_start'] = round(il_s, 6)
                    day_dict['moon_illum_end'] = round(il_e, 6)
                except Exception:
                    pass

            # Política: 100% sólo si no hubo cruce de signo; si hubo, reportar mezcla exacta.
            segs = mix.get('segments') or []
            crosses = sum(1 for s in segs if (s.get('share') or 0) > 0) > 1
            if crosses and secondary is not None:
                day_dict['moon_sign_secondary'] = secondary
                day_dict['moon_sign_secondary_pct'] = secondary_pct
                day_dict['moon_sign_crossed'] = True
                # Intentar reportar instante de cúspide cuando sólo hay un cruce
                try:
                    # Detectar cúspide inmediata siguiente al inicio
                    lon_start = sun_moon_state(jd_utc(start_dt))[1]
                    base_sector = int((lon_start % 360.0) // 30)
                    cusp_deg = (base_sector + 1) * 30.0
                    cusp_deg = cusp_deg % 360.0
                    cusp_time = refine_sign_cusp(start_dt, end_dt, cusp_deg)
                    if cusp_time:
                        day_dict['moon_sign_cusp_utc'] = cusp_time.astimezone(timezone.utc).isoformat()
                        day_dict['moon_sign_cusp_deg'] = cusp_deg
                except Exception:
                    pass
            else:
                # Día puro
                day_dict.pop('moon_sign_secondary', None)
                day_dict.pop('moon_sign_secondary_pct', None)
                day_dict['moon_sign_primary_pct'] = 1.0
                day_dict['moon_sign_crossed'] = False
            # Do not include segments in simple mode

        # First compute a baseline 364 days; we will extend by 7 if added week is flagged on last day
        total_days = 364
        for i in range(total_days):
            if not use_jd_path:
                day_dt_utc = start_utc + timedelta(days=i)
                greg = day_dt_utc.date().isoformat()
                # Midday sample for positions
                midday = datetime(day_dt_utc.year, day_dt_utc.month, day_dt_utc.day, 12, 0, 0, tzinfo=timezone.utc)
                jd_mid = swe.julday(midday.year, midday.month, midday.day, 12.0)
                try:
                    lon_sun, lon_moon, phase, illum, dist_km = sun_moon_state(jd_mid)
                except Exception:
                    lon_sun = None; lon_moon = None
                    phase, illum = _approx_lunar_for_jd(jd_mid)
                    dist_km = None
                # Enoch day
                try:
                    e_day = calculate_enoch_date(jd_mid, latitude, longitude, tz_str)
                except Exception:
                    e_day = _approx_enoch_from_jd(jd_mid, latitude, longitude)
                # Sunset bounds
                s_prev, s_today = day_bounds_utc(midday, latitude, longitude, tz_str)
                # Lunar sign (tropical default)
                try:
                    moon_sign = lunar_sign_from_longitude(lon_moon, zodiac_mode) if lon_moon is not None else ''
                except Exception:
                    moon_sign = ''
                day_record = {
                    'gregorian': greg,
                    'enoch_year': e_day.get('enoch_year'),
                    'enoch_month': e_day.get('enoch_month'),
                    'enoch_day': e_day.get('enoch_day'),
                    'added_week': e_day.get('added_week'),
                    'name': e_day.get('name'),
                    'day_of_year': i + 1,
                    'start_utc': (s_prev if isinstance(s_prev, str) else s_prev.isoformat()),
                    'end_utc': (s_today if isinstance(s_today, str) else s_today.isoformat()),
                    'moon_phase_angle_deg': round(phase, 3),
                    'moon_illum': round(illum, 6),
                    'moon_distance_km': round(dist_km, 1),
                    'moon_sign': moon_sign,
                    'moon_zodiac_mode': zodiac_mode
                }
                if not isinstance(s_prev, str) and not isinstance(s_today, str):
                    enrich_with_moon_mix(day_record, s_prev, s_today)
                days.append(day_record)
            else:
                # BCE/proleptic path using JD only
                day_jd0 = start_jd + i
                y, mo, d, _ = swe.revjul(day_jd0)
                greg = f"{int(y)}-{int(mo):02d}-{int(d):02d}"
                jd_mid = swe.julday(int(y), int(mo), int(d), 12.0)
                lon_sun = None; lon_moon = None
                phase, illum = _approx_lunar_for_jd(jd_mid)
                # Enoch day approx to avoid Swiss
                e_day = _approx_enoch_from_jd(jd_mid, latitude, longitude)
                # Sunsets via Swiss Ephemeris
                geopos = (longitude, latitude, 0)
                jd0 = swe.julday(int(y), int(mo), int(d), 0.0)
                try:
                    _, data_today = swe.rise_trans(jd0, swe.SUN, 2, geopos)
                    jd_s_today = data_today[0]
                except Exception:
                    jd_s_today = jd0 + 0.75
                jd_prev_day = jd0 - 1.0
                yb, mb, db, _h = swe.revjul(jd_prev_day)
                try:
                    _, data_prev = swe.rise_trans(swe.julday(int(yb), int(mb), int(db), 0.0), swe.SUN, 2, geopos)
                    jd_s_prev = data_prev[0]
                except Exception:
                    jd_s_prev = jd_prev_day + 0.75
                try:
                    moon_sign = lunar_sign_from_longitude(lon_moon, zodiac_mode) if lon_moon is not None else ''
                except Exception:
                    moon_sign = ''
                day_record = {
                    'gregorian': greg,
                    'enoch_year': e_day.get('enoch_year'),
                    'enoch_month': e_day.get('enoch_month'),
                    'enoch_day': e_day.get('enoch_day'),
                    'added_week': e_day.get('added_week'),
                    'name': e_day.get('name'),
                    'day_of_year': i + 1,
                    'start_utc': _jd_to_iso_utc(jd_s_prev),
                    'end_utc': _jd_to_iso_utc(jd_s_today),
                    'moon_phase_angle_deg': round(phase, 3),
                    'moon_illum': round(illum, 6),
                    'moon_distance_km': round(dist_km, 1),
                    'moon_sign': moon_sign,
                    'moon_zodiac_mode': zodiac_mode
                }
                days.append(day_record)

        # If last day reports added week, extend 7 more days
        if days and days[-1].get('added_week'):
            for j in range(7):
                i = total_days + j
                if not bce_mode:
                    day_dt_utc = start_utc + timedelta(days=i)
                    greg = day_dt_utc.date().isoformat()
                    midday = datetime(day_dt_utc.year, day_dt_utc.month, day_dt_utc.day, 12, 0, 0, tzinfo=timezone.utc)
                    jd_mid = swe.julday(midday.year, midday.month, midday.day, 12.0)
                    try:
                        lon_sun, lon_moon, phase, illum, dist_km = sun_moon_state(jd_mid)
                    except Exception:
                        lon_sun = None; lon_moon = None
                        phase, illum = _approx_lunar_for_jd(jd_mid)
                        dist_km = None
                    e_day = calculate_enoch_date(jd_mid, latitude, longitude, tz_str)
                    s_prev, s_today = day_bounds_utc(midday, latitude, longitude, tz_str)
                    try:
                        moon_sign = lunar_sign_from_longitude(lon_moon, zodiac_mode) if lon_moon is not None else ''
                    except Exception:
                        moon_sign = ''
                    day_record = {
                        'gregorian': greg,
                        'enoch_year': e_day.get('enoch_year'),
                        'enoch_month': e_day.get('enoch_month'),
                        'enoch_day': e_day.get('enoch_day'),
                        'added_week': e_day.get('added_week'),
                        'name': e_day.get('name'),
                        'day_of_year': i + 1,
                        'start_utc': (s_prev if isinstance(s_prev, str) else s_prev.isoformat()),
                        'end_utc': (s_today if isinstance(s_today, str) else s_today.isoformat()),
                        'moon_phase_angle_deg': round(phase, 3),
                        'moon_illum': round(illum, 6),
                        'moon_distance_km': round(dist_km, 1),
                        'moon_sign': moon_sign,
                        'moon_zodiac_mode': zodiac_mode
                    }
                    if not isinstance(s_prev, str) and not isinstance(s_today, str):
                        enrich_with_moon_mix(day_record, s_prev, s_today)
                    days.append(day_record)
                else:
                    day_jd0 = start_jd + i
                    y, mo, d, _ = swe.revjul(day_jd0)
                    greg = f"{int(y)}-{int(mo):02d}-{int(d):02d}"
                    jd_mid = swe.julday(int(y), int(mo), int(d), 12.0)
                    try:
                        lon_sun, lon_moon, phase, illum, dist_km = sun_moon_state(jd_mid)
                    except Exception:
                        lon_sun = None; lon_moon = None
                        phase, illum = _approx_lunar_for_jd(jd_mid)
                        dist_km = None
                    e_day = calculate_enoch_date(jd_mid, latitude, longitude, tz_str)
                    geopos = (longitude, latitude, 0)
                    jd0 = swe.julday(int(y), int(mo), int(d), 0.0)
                    try:
                        _, data_today = swe.rise_trans(jd0, swe.SUN, 2, geopos)
                        jd_s_today = data_today[0]
                    except Exception:
                        jd_s_today = jd0 + 0.75
                    jd_prev_day = jd0 - 1.0
                    yb, mb, db, _h = swe.revjul(jd_prev_day)
                    try:
                        _, data_prev = swe.rise_trans(swe.julday(int(yb), int(mb), int(db), 0.0), swe.SUN, 2, geopos)
                        jd_s_prev = data_prev[0]
                    except Exception:
                        jd_s_prev = jd_prev_day + 0.75
                    try:
                        moon_sign = lunar_sign_from_longitude(lon_moon, zodiac_mode) if lon_moon is not None else ''
                    except Exception:
                        moon_sign = ''
                    day_record = {
                        'gregorian': greg,
                        'enoch_year': e_day.get('enoch_year'),
                        'enoch_month': e_day.get('enoch_month'),
                        'enoch_day': e_day.get('enoch_day'),
                        'added_week': e_day.get('added_week'),
                        'name': e_day.get('name'),
                        'day_of_year': i + 1,
                        'start_utc': _jd_to_iso_utc(jd_s_prev),
                        'end_utc': _jd_to_iso_utc(jd_s_today),
                        'moon_phase_angle_deg': round(phase, 3),
                        'moon_illum': round(illum, 6),
                        'moon_distance_km': round(dist_km, 1),
                        'moon_sign': moon_sign,
                        'moon_zodiac_mode': zodiac_mode
                    }
                    days.append(day_record)

        # Compute exact lunar events across the full span (from first start to last end)
        if days:
            # Event scanning only when bounds are standard ISO parseable
            try:
                span_start = datetime.fromisoformat(days[0]['start_utc'].replace('Z','+00:00'))
                span_end = datetime.fromisoformat(days[-1]['end_utc'].replace('Z','+00:00'))
                phase_events = scan_phase_events(span_start, span_end, step_hours=6)
                dist_events = scan_perigee_apogee(span_start, span_end, step_hours=6)
            except Exception:
                phase_events = []
                dist_events = []
            # Map events to containing day bucket
            def bucket_index(t):
                for idx, d in enumerate(days):
                    st = datetime.fromisoformat(d['start_utc'].replace('Z','+00:00'))
                    en = datetime.fromisoformat(d['end_utc'].replace('Z','+00:00'))
                    if st <= t <= en:
                        return idx
                return None
            for ev in phase_events:
                bi = bucket_index(ev['time'])
                if bi is not None:
                    d = days[bi]
                    # Pick icon mapping
                    icon = ''
                    if ev['type'] == 'new':
                        icon = '🌚'
                    elif ev['type'] == 'full':
                        icon = '🌝'
                    elif ev['type'] == 'first_quarter':
                        icon = '🌓'
                    elif ev['type'] == 'last_quarter':
                        icon = '🌗'
                    d['moon_event'] = ev['type']
                    d['moon_event_utc'] = ev['time'].astimezone(timezone.utc).isoformat()
                    d['moon_icon'] = icon
            for ev in dist_events:
                bi = bucket_index(ev['time'])
                if bi is not None:
                    d = days[bi]
                    if ev['type'] == 'perigee':
                        d['perigee'] = True
                        d['perigee_utc'] = ev['time'].astimezone(timezone.utc).isoformat()
                    if ev['type'] == 'apogee':
                        d['apogee'] = True
                        d['apogee_utc'] = ev['time'].astimezone(timezone.utc).isoformat()

        resp = {
            'ok': True,
            'enoch_year': enoch_year,
            'days': days
        }
        # Signal quality when approximations were used
        if approx_mode or any((d.get('moon_distance_km') is None for d in days)):
            resp['quality'] = 'approx'
        return jsonify(resp)
    except Exception as e:
        traceback.print_exc()
        # Ultimate fallback: build an approximate year without any Swiss-dependent calls (except julday/revjul)
        try:
            data = request.get_json() or {}
            date_str = data.get("datetime")
            latitude = float(data.get("latitude"))
            longitude = float(data.get("longitude"))
            tz_str = data.get("timezone", "UTC")
            # Parse JD from ISO
            jd = _parse_iso_to_jd(date_str)
            base_enoch = _approx_enoch_from_jd(jd, latitude, longitude)
            enoch_year = base_enoch.get('enoch_year')
            enoch_day_of_year = base_enoch.get('enoch_day_of_year')
            start_jd = jd - (int(enoch_day_of_year) - 1)
            days = []
            total_days = 364
            for i in range(total_days):
                day_jd0 = start_jd + i
                y, mo, d, _ = swe.revjul(day_jd0)
                greg = f"{int(y)}-{int(mo):02d}-{int(d):02d}"
                jd_mid = swe.julday(int(y), int(mo), int(d), 12.0)
                phase, illum = _approx_lunar_for_jd(jd_mid)
                # Sunsets approx (Swiss may be unavailable)
                try:
                    geopos = (longitude, latitude, 0)
                    jd0 = swe.julday(int(y), int(mo), int(d), 0.0)
                    _, data_today = swe.rise_trans(jd0, swe.SUN, 2, geopos)
                    jd_s_today = data_today[0]
                except Exception:
                    jd0 = swe.julday(int(y), int(mo), int(d), 0.0)
                    jd_s_today = jd0 + 0.75
                try:
                    jd_prev_day = jd0 - 1.0
                    yb, mb, db, _h = swe.revjul(jd_prev_day)
                    _, data_prev = swe.rise_trans(swe.julday(int(yb), int(mb), int(db), 0.0), swe.SUN, 2, geopos)
                    jd_s_prev = data_prev[0]
                except Exception:
                    jd_prev_day = jd0 - 1.0
                    jd_s_prev = jd_prev_day + 0.75
                e_day = _approx_enoch_from_jd(jd_mid, latitude, longitude)
                day_record = {
                    'gregorian': greg,
                    'enoch_year': e_day.get('enoch_year'),
                    'enoch_month': e_day.get('enoch_month'),
                    'enoch_day': e_day.get('enoch_day'),
                    'added_week': e_day.get('added_week'),
                    'name': e_day.get('name'),
                    'day_of_year': i + 1,
                    'start_utc': _jd_to_iso_utc(jd_s_prev),
                    'end_utc': _jd_to_iso_utc(jd_s_today),
                    'moon_phase_angle_deg': round(phase, 3),
                    'moon_illum': round(illum, 6),
                    'moon_distance_km': None,
                    'moon_sign': '',
                    'moon_zodiac_mode': (data.get('zodiac_mode') or 'tropical').lower()
                }
                days.append(day_record)
            return jsonify({'ok': True, 'enoch_year': enoch_year, 'days': days, 'quality': 'approx'}), 200
        except Exception as e2:
            traceback.print_exc()
            return jsonify({'ok': False, 'error': str(e2)}), 500




if __name__ == '__main__':
    app.run(host="0.0.0.0", port=int(os.environ.get("PORT", 5000)), debug=True)
=======
from flask import Flask, request, jsonify
from flask_cors import CORS
import swisseph as swe
from datetime import datetime, timedelta, timezone
import os
import pytz
from astral import LocationInfo
from astral.sun import sun as astral_sun
from utils.enoch import calculate_enoch_date
from utils.datetime_local import localize_datetime
from utils.debug import *
from utils.asc_mc_houses import calculate_asc_mc_and_houses
from utils.planet_positions import calculate_planets
from utils.lunar_calc import jd_utc, sun_moon_state, scan_phase_events, scan_perigee_apogee, lunar_sign_from_longitude, lunar_sign_mix, refine_sign_cusp

import traceback

app = Flask(__name__)

# Flexible CORS: allow same-origin by default; enable cross-origin via env
origins_env = os.environ.get("CORS_ORIGINS", "").strip()
if origins_env:
    allowed_origins = [o.strip() for o in origins_env.split(",") if o.strip()]
else:
    allowed_origins = [
        "https://chart.psyhackers.org",
        "https://calendar.psyhackers.org",
    ]

CORS(app, resources={r"/calculate": {"origins": allowed_origins}, r"/calcYear": {"origins": allowed_origins}}, supports_credentials=False)

# --- Helpers to support extended ISO (including BCE) directly to JD ---
import re
def _parse_iso_to_jd(date_str: str) -> float:
    """
    Parse extended ISO8601 like -002971-03-25T21:24:00Z or with offset and return UT JD.
    If timezone offset is present, convert to UTC by subtracting the offset in days.
    """
    # Support: YYYY-MM-DDTHH:MM[:SS[.us]](Z|±HH:MM)
    iso_re = re.compile(r"^([+-]?\d{1,6})-(\d{2})-(\d{2})T(\d{2}):(\d{2})(?::(\d{2})(?:\.(\d{1,6}))?)?(Z|[+-]\d{2}:\d{2})?$")
    m = iso_re.match(date_str)
    if not m:
        raise ValueError("unsupported ISO format")
    y = int(m.group(1)); mo = int(m.group(2)); d = int(m.group(3))
    hh = int(m.group(4)); mi = int(m.group(5)); ss = int(m.group(6) or 0)
    micros = int((m.group(7) or '0').ljust(6,'0'))
    tzpart = m.group(8) or 'Z'
    frac = hh + mi/60.0 + ss/3600.0 + micros/3600000000.0
    jd_local = swe.julday(y, mo, d, frac)
    if tzpart == 'Z':
        return jd_local
    # tzpart like +HH:MM or -HH:MM
    sign = 1 if tzpart[0] == '+' else -1
    th = int(tzpart[1:3]); tm = int(tzpart[4:6])
    offset_days = sign * (th*3600 + tm*60) / 86400.0
    # Local time = UTC + offset ⇒ UTC = local - offset
    return jd_local - offset_days

def _jd_to_iso_utc(jd: float) -> str:
    """Format a JD as an ISO-like UTC string supporting extended years (BCE)."""
    y, mo, d, hour = swe.revjul(jd)
    hh = int(hour)
    mm_f = (hour - hh) * 60.0
    mi = int(mm_f)
    ss = int(round((mm_f - mi) * 60.0))
    if ss == 60:
        ss = 0; mi += 1
    if mi == 60:
        mi = 0; hh += 1
    # Year can be negative; no datetime here. Pad positives to 4 digits.
    y_str = (f"{int(y):04d}" if int(y) >= 0 else f"{int(y)}")
    return f"{y_str}-{int(mo):02d}-{int(d):02d}T{hh:02d}:{mi:02d}:{ss:02d}Z"

# --- Pure-python approximate fallbacks (no Swiss ephemeris files) ---
import math

def _approx_sunset_ut_hms(y:int, m:int, d:int, lat:float, lon:float):
    """Approximate sunset time in UT as (h,m,s) using NOAA-like formula.
    Works proleptically; ignores elevation and refraction fine-tuning.
    """
    try:
        def to_rad(x): return x * math.pi / 180.0
        def to_deg(x): return x * 180.0 / math.pi
        # Day of year N for proleptic Gregorian; rough for BCE but monotonic
        # Compute N via JD differencing to avoid datetime
        jd_day = swe.julday(y, m, d, 0.0)
        jd_year0 = swe.julday(y, 1, 1, 0.0)
        N = int(jd_day - jd_year0) + 1
        lng_hour = lon / 15.0
        t = N + ((18 - lng_hour) / 24.0)
        M = (0.9856 * t) - 3.289
        L = M + (1.916 * math.sin(to_rad(M))) + (0.020 * math.sin(to_rad(2*M))) + 282.634
        L = (L % 360 + 360) % 360
        RA = to_deg(math.atan(0.91764 * math.tan(to_rad(L))))
        RA = (RA % 360 + 360) % 360
        Lq = math.floor(L/90) * 90
        RAq = math.floor(RA/90) * 90
        RA = (RA + (Lq - RAq)) / 15.0
        sinDec = 0.39782 * math.sin(to_rad(L))
        cosDec = math.cos(math.asin(sinDec))
        cosH = (math.cos(to_rad(90.833)) - (sinDec * math.sin(to_rad(lat)))) / (cosDec * math.cos(to_rad(lat)))
        if cosH < -1 or cosH > 1:
            # No sunset/rise; return 18:00 UT as placeholder
            return 18, 0, 0
        H = to_deg(math.acos(cosH)) / 15.0
        T = H + RA - (0.06571 * t) - 6.622
        UT = T - lng_hour
        UT = (UT % 24 + 24) % 24
        hh = int(math.floor(UT))
        mm = int(math.floor((UT - hh) * 60))
        ss = int(round((((UT - hh) * 60) - mm) * 60))
        if ss == 60:
            ss = 0; mm += 1
        if mm == 60:
            mm = 0; hh = (hh + 1) % 24
        return hh, mm, ss
    except Exception:
        return 18, 0, 0

def _iso_from_ymd_hms(y:int, mo:int, d:int, hh:int, mi:int, ss:int) -> str:
    y_str = (f"{y:04d}" if y >= 0 else str(y))
    return f"{y_str}-{mo:02d}-{d:02d}T{hh:02d}:{mi:02d}:{ss:02d}Z"

def _approx_enoch_from_jd(jd: float, latitude: float, longitude: float):
    """Approximate Enoch mapping without Swiss ephemeris files.
    - Anchor equinox at Mar 20 21:24 UT of that Gregorian year
    - Start of Enoch year = first Wednesday on/after that anchor (by JD weekday)
    - Day-of-year = floor(jd - start) + 1
    - Enoch year number mapped to reference 2025 -> 5996
    """
    y, m, d, _ = swe.revjul(jd)
    # Helper: day-of-week index for a JD using date-only (0h UT) to avoid noon JD quirks
    def _dow_index(jd_val: float) -> int:
        yy, mo, dd, _h = swe.revjul(jd_val)
        return swe.day_of_week(swe.julday(int(yy), int(mo), int(dd), 0.0))
    # Detect Wednesday index at runtime using a known Wednesday (2025-03-19)
    WED_IDX = swe.day_of_week(swe.julday(2025, 3, 19, 0.0))
    # Anchor equinox ~
    anchor_jd = swe.julday(int(y), 3, 20, 21 + 24/60)
    # First Wednesday on/after anchor
    start_jd = anchor_jd
    while _dow_index(start_jd) != WED_IDX:
        start_jd += 1.0
    if jd < start_jd:
        # Use previous year's anchor
        py = int(y) - 1
        pa = swe.julday(py, 3, 20, 21 + 24/60)
        start_jd = pa
        while _dow_index(start_jd) != WED_IDX:
            start_jd += 1.0
    day_of_year = int(jd - start_jd) + 1
    # Month/day split by fixed months: 30,30,31, ..., 31 (same as frontend)
    months = [30,30,31,30,30,31,30,30,31,30,30,31]
    added_week = day_of_year > 364
    md = day_of_year - 1
    m_idx = 0
    while m_idx < 12 and md >= months[m_idx]:
        md -= months[m_idx]
        m_idx += 1
    enoch_month = min(12, m_idx + 1)
    enoch_day = md + 1
    # Enoch year numbering relative to 2025->5996, using the Gregorian year of the start
    sy, _, _, _ = swe.revjul(start_jd)
    years_passed = int(sy) - 2025
    enoch_year = 5996 + years_passed
    return {
        'enoch_year': enoch_year,
        'enoch_month': enoch_month,
        'enoch_day': enoch_day,
        'enoch_day_of_year': day_of_year,
        'added_week': added_week
    }

def _approx_start_jd_for_enoch_year(jd: float, latitude: float, longitude: float) -> float:
    """Return the approximate start JD (UT) of the Enoch year containing the given JD.
    Choose the Wednesday SUNSET (at given lat/lon) closest to the March equinox anchor.
    If the given jd is before that start, compute from the previous year's anchor.
    """
    def _dow_index_0h(jd_val: float) -> int:
        yy, mo, dd, _h = swe.revjul(jd_val)
        return swe.day_of_week(swe.julday(int(yy), int(mo), int(dd), 0.0))
    WED_IDX = swe.day_of_week(swe.julday(2025, 3, 19, 0.0))

    def _wed_sunset_near(anchor_jd_val: float) -> float:
        jd_before = anchor_jd_val
        while _dow_index_0h(jd_before) != WED_IDX:
            jd_before -= 1.0
        yb, mb, db, _ = swe.revjul(jd_before)

        jd_after = anchor_jd_val
        while _dow_index_0h(jd_after) != WED_IDX:
            jd_after += 1.0
        ya, ma, da, _ = swe.revjul(jd_after)

        bh, bm, bs = _approx_sunset_ut_hms(int(yb), int(mb), int(db), latitude, longitude)
        ah, am, a_s = _approx_sunset_ut_hms(int(ya), int(ma), int(da), latitude, longitude)
        s_before = swe.julday(int(yb), int(mb), int(db), bh + bm/60 + bs/3600)
        s_after  = swe.julday(int(ya), int(ma), int(da), ah + am/60 + a_s/3600)
        return s_before if abs(s_before - anchor_jd_val) <= abs(s_after - anchor_jd_val) else s_after

    y, _m, _d, _ = swe.revjul(jd)
    anchor = swe.julday(int(y), 3, 20, 21 + 24/60)
    start = _wed_sunset_near(anchor)
    if jd < start:
        py = int(y) - 1
        anchor_prev = swe.julday(py, 3, 20, 21 + 24/60)
        start = _wed_sunset_near(anchor_prev)
    return start

# Approx lunar phase (no Swiss files)
SYNODIC_DAYS = 29.530588853
REF_NEW_MOON_JD = swe.julday(2000, 1, 6, 18 + 14/60)

def _approx_lunar_for_jd(jd: float):
    days = jd - REF_NEW_MOON_JD
    age = days % SYNODIC_DAYS
    phase_frac = age / SYNODIC_DAYS  # 0=new, 0.5=full
    illum = 0.5 * (1 - math.cos(2 * math.pi * phase_frac))
    angle_deg = (phase_frac * 360.0) % 360.0  # 0=new, 90=first quarter, 180=full
    return angle_deg, illum

@app.route('/calculate', methods=['POST'])
def calculate():
    try:
        data = request.get_json()
        date_str = data.get("datetime")
        latitude = float(data.get("latitude"))
        longitude = float(data.get("longitude"))
        tz_str = data.get("timezone", "UTC")
        jd = None
        try:
            dt = localize_datetime(date_str, tz_str)
            utc_dt = dt.astimezone(pytz.utc)
            jd = swe.julday(
                utc_dt.year, utc_dt.month, utc_dt.day,
                utc_dt.hour + utc_dt.minute / 60 + utc_dt.second / 3600 + utc_dt.microsecond / 3600000000
            )
        except Exception:
            # Try extended ISO → JD path (supports negative years if ISO has Z/offset)
            if isinstance(date_str, str):
                jd = _parse_iso_to_jd(date_str)
            else:
                raise
        # Planets (may fail if ephemeris files missing)
        try:
            results = calculate_planets(jd, latitude, longitude)
        except Exception as _e:
            traceback.print_exc()
            results = { 'error': 'ephemeris-missing' }
        # Enoch mapping (fallback to approximate if precise fails)
        try:
            enoch_data = calculate_enoch_date(jd, latitude, longitude, tz_str)
        except Exception as _e:
            traceback.print_exc()
            enoch_data = _approx_enoch_from_jd(jd, latitude, longitude)
        # Houses (optional)
        try:
            houses_data = calculate_asc_mc_and_houses(jd, latitude, longitude)
        except Exception:
            houses_data = None
        return jsonify({
            "julian_day": jd,
            "planets": results,
            "enoch": enoch_data,
            "houses_data": houses_data
        })
    except Exception as e:
        traceback.print_exc()
        return jsonify({"error": str(e)}), 500


def day_bounds_utc(greg_date: datetime, latitude: float, longitude: float, tz_str: str):
    """Return (start_utc, end_utc) where start is previous day's sunset and end is day's sunset."""
    # Preferred: Astral (good for common-year ranges)
    try:
        tz = pytz.timezone(tz_str)
    except Exception:
        tz = pytz.utc
    try:
        loc = LocationInfo(name="L", region="L", timezone=tz_str, latitude=latitude, longitude=longitude)
        local_day = tz.localize(datetime(greg_date.year, greg_date.month, greg_date.day, 12, 0, 0))
        s_today = astral_sun(loc.observer, date=local_day.date(), tzinfo=tz)["sunset"]
        s_prev = astral_sun(loc.observer, date=(local_day - timedelta(days=1)).date(), tzinfo=tz)["sunset"]
        return s_prev.astimezone(pytz.utc), s_today.astimezone(pytz.utc)
    except Exception:
        # Fallback chain: Swiss sunsets → NOAA approx
        try:
            geopos = (longitude, latitude, 0)
            jd0 = swe.julday(greg_date.year, greg_date.month, greg_date.day, 0.0)
            try:
                _, data_today = swe.rise_trans(jd0, swe.SUN, 2, geopos)  # 2 = sunset
                jd_s_today = data_today[0]
            except Exception:
                jd_s_today = jd0 + 0.75
            jd_prev_day = jd0 - 1.0
            yb, mb, db, _ = swe.revjul(jd_prev_day)
            try:
                _, data_prev = swe.rise_trans(swe.julday(int(yb), int(mb), int(db), 0.0), swe.SUN, 2, geopos)
                jd_s_prev = data_prev[0]
            except Exception:
                jd_s_prev = jd_prev_day + 0.75
            return _jd_to_iso_utc(jd_s_prev), _jd_to_iso_utc(jd_s_today)
        except Exception:
            # NOAA approx (no Swiss files)
            y = greg_date.year; mo = greg_date.month; d = greg_date.day
            ph, pm, ps = _approx_sunset_ut_hms(y, mo, d-1 if d>1 else d, latitude, longitude)
            th, tm, ts = _approx_sunset_ut_hms(y, mo, d, latitude, longitude)
            # Adjust previous day if d==1
            if d == 1:
                # previous day via JD
                jd_today = swe.julday(y, mo, d, 0.0)
                yb, mb, db, _ = swe.revjul(jd_today - 1.0)
                prev_iso = _iso_from_ymd_hms(int(yb), int(mb), int(db), ph, pm, ps)
                today_iso = _iso_from_ymd_hms(y, mo, d, th, tm, ts)
                return prev_iso, today_iso
            prev_iso = _iso_from_ymd_hms(y, mo, d-1, ph, pm, ps)
            today_iso = _iso_from_ymd_hms(y, mo, d, th, tm, ts)
            return prev_iso, today_iso


@app.route('/calcYear', methods=['POST'])
def calc_year():
    try:
        data = request.get_json() or {}
        date_str = data.get("datetime")
        latitude = float(data.get("latitude"))
        longitude = float(data.get("longitude"))
        tz_str = data.get("timezone", "UTC")
        zodiac_mode = (data.get("zodiac_mode") or "tropical").lower()
        # Force approximate mode if requested (avoids any Swiss-dependent calls except julday/revjul)
        approx_flag_raw = str(data.get('approx') or data.get('mode') or '').strip().lower()
        approx_mode = approx_flag_raw in ('1','true','yes','on','approx')

        # Base date and Enoch mapping via existing util
        bce_mode = False
        try:
            dt_local = localize_datetime(date_str, tz_str)
            dt_utc = dt_local.astimezone(pytz.utc)
            jd = swe.julday(
                dt_utc.year, dt_utc.month, dt_utc.day,
                dt_utc.hour + dt_utc.minute / 60 + dt_utc.second / 3600 + dt_utc.microsecond / 3600000000
            )
        except Exception:
            # Extended ISO (BCE) → JD
            jd = _parse_iso_to_jd(date_str)
            bce_mode = True
        if approx_mode:
            base_enoch = _approx_enoch_from_jd(jd, latitude, longitude)
        else:
            try:
                base_enoch = calculate_enoch_date(jd, latitude, longitude, tz_str)
            except Exception:
                traceback.print_exc()
                base_enoch = _approx_enoch_from_jd(jd, latitude, longitude)
        enoch_year = base_enoch.get('enoch_year')
        enoch_day_of_year = base_enoch.get('enoch_day_of_year')
        # Determine start anchor
        use_jd_path = False
        start_utc = None
        start_jd = None
        if approx_mode:
            # For approximate years, build from Wednesday sunset nearest equinox (at user lat/lon)
            start_jd = _approx_start_jd_for_enoch_year(jd, latitude, longitude)
            use_jd_path = True
        else:
            if not bce_mode:
                start_utc = dt_utc - timedelta(days=int(enoch_day_of_year) - 1)
            else:
                start_jd = jd - (int(enoch_day_of_year) - 1)
                use_jd_path = True

        days = []

        def enrich_with_moon_mix(day_dict, start_dt, end_dt):
            # Preciso: detecta cruce(s) reales y reparte por tiempo en cada signo
            try:
                mix = lunar_sign_mix(start_dt, end_dt, zodiac_mode)
            except Exception:
                mix = None
            if not mix:
                return
            primary = mix.get('primary_sign')
            if primary:
                day_dict['moon_sign_primary'] = primary
                day_dict['moon_sign'] = primary
            primary_pct = mix.get('primary_pct')
            if primary_pct is not None:
                day_dict['moon_sign_primary_pct'] = primary_pct
            secondary = mix.get('secondary_sign')
            secondary_pct = mix.get('secondary_pct')
            # Adjuntar longitudes crudas al inicio/fin del día (best effort)
            try:
                s_state = sun_moon_state(jd_utc(start_dt))
                e_state = sun_moon_state(jd_utc(end_dt))
                lon_start = s_state[1]
                lon_end = e_state[1]
                # Normalizar a 0..360 para salida estable
                lon_start_n = (lon_start % 360.0 + 360.0) % 360.0
                lon_end_n = (lon_end % 360.0 + 360.0) % 360.0
                day_dict['moon_long_start_deg'] = round(lon_start_n, 3)
                day_dict['moon_long_end_deg'] = round(lon_end_n, 3)
                # Delta hacia adelante (desenrollado)
                lon_end_unwrapped = lon_end
                while lon_end_unwrapped < lon_start - 1e-9:
                    lon_end_unwrapped += 360.0
                delta = max(0.0, lon_end_unwrapped - lon_start)
                day_dict['moon_long_delta_deg'] = round(delta, 3)
                # Signos de inicio/fin
                try:
                    sign_start = lunar_sign_from_longitude(lon_start, zodiac_mode)
                    sign_end = lunar_sign_from_longitude(lon_end, zodiac_mode)
                    day_dict['moon_sign_start'] = sign_start
                    day_dict['moon_sign_end'] = sign_end
                except Exception:
                    pass
                # Fase e iluminación al inicio/fin del día enojeano
                phase_start, illum_start = s_state[2], s_state[3]
                phase_end, illum_end = e_state[2], e_state[3]
                day_dict['moon_phase_angle_start_deg'] = round(phase_start, 3)
                day_dict['moon_phase_angle_end_deg'] = round(phase_end, 3)
                day_dict['moon_illum_start'] = round(illum_start, 6)
                day_dict['moon_illum_end'] = round(illum_end, 6)
            except Exception:
                # Approximate start/end illum when Swiss is unavailable
                try:
                    # If start_dt/end_dt are strings (ISO), convert to JD
                    def to_jd_from_any(x):
                        if isinstance(x, str):
                            return _parse_iso_to_jd(x)
                        return jd_utc(x)
                    jd_s = to_jd_from_any(start_dt)
                    jd_e = to_jd_from_any(end_dt)
                    ph_s, il_s = _approx_lunar_for_jd(jd_s)
                    ph_e, il_e = _approx_lunar_for_jd(jd_e)
                    day_dict['moon_phase_angle_start_deg'] = round(ph_s, 3)
                    day_dict['moon_phase_angle_end_deg'] = round(ph_e, 3)
                    day_dict['moon_illum_start'] = round(il_s, 6)
                    day_dict['moon_illum_end'] = round(il_e, 6)
                except Exception:
                    pass

            # Política: 100% sólo si no hubo cruce de signo; si hubo, reportar mezcla exacta.
            segs = mix.get('segments') or []
            crosses = sum(1 for s in segs if (s.get('share') or 0) > 0) > 1
            if crosses and secondary is not None:
                day_dict['moon_sign_secondary'] = secondary
                day_dict['moon_sign_secondary_pct'] = secondary_pct
                day_dict['moon_sign_crossed'] = True
                # Intentar reportar instante de cúspide cuando sólo hay un cruce
                try:
                    # Detectar cúspide inmediata siguiente al inicio
                    lon_start = sun_moon_state(jd_utc(start_dt))[1]
                    base_sector = int((lon_start % 360.0) // 30)
                    cusp_deg = (base_sector + 1) * 30.0
                    cusp_deg = cusp_deg % 360.0
                    cusp_time = refine_sign_cusp(start_dt, end_dt, cusp_deg)
                    if cusp_time:
                        day_dict['moon_sign_cusp_utc'] = cusp_time.astimezone(timezone.utc).isoformat()
                        day_dict['moon_sign_cusp_deg'] = cusp_deg
                except Exception:
                    pass
            else:
                # Día puro
                day_dict.pop('moon_sign_secondary', None)
                day_dict.pop('moon_sign_secondary_pct', None)
                day_dict['moon_sign_primary_pct'] = 1.0
                day_dict['moon_sign_crossed'] = False
            # Do not include segments in simple mode

        # First compute a baseline 364 days; we will extend by 7 if added week is flagged on last day
        total_days = 364
        for i in range(total_days):
            if not use_jd_path:
                day_dt_utc = start_utc + timedelta(days=i)
                greg = day_dt_utc.date().isoformat()
                # Midday sample for positions
                midday = datetime(day_dt_utc.year, day_dt_utc.month, day_dt_utc.day, 12, 0, 0, tzinfo=timezone.utc)
                jd_mid = swe.julday(midday.year, midday.month, midday.day, 12.0)
                try:
                    lon_sun, lon_moon, phase, illum, dist_km = sun_moon_state(jd_mid)
                except Exception:
                    lon_sun = None; lon_moon = None
                    phase, illum = _approx_lunar_for_jd(jd_mid)
                    dist_km = None
                # Enoch day
                try:
                    e_day = calculate_enoch_date(jd_mid, latitude, longitude, tz_str)
                except Exception:
                    e_day = _approx_enoch_from_jd(jd_mid, latitude, longitude)
                # Sunset bounds
                s_prev, s_today = day_bounds_utc(midday, latitude, longitude, tz_str)
                # Lunar sign (tropical default)
                try:
                    moon_sign = lunar_sign_from_longitude(lon_moon, zodiac_mode) if lon_moon is not None else ''
                except Exception:
                    moon_sign = ''
                day_record = {
                    'gregorian': greg,
                    'enoch_year': e_day.get('enoch_year'),
                    'enoch_month': e_day.get('enoch_month'),
                    'enoch_day': e_day.get('enoch_day'),
                    'added_week': e_day.get('added_week'),
                    'name': e_day.get('name'),
                    'day_of_year': i + 1,
                    'start_utc': (s_prev if isinstance(s_prev, str) else s_prev.isoformat()),
                    'end_utc': (s_today if isinstance(s_today, str) else s_today.isoformat()),
                    'moon_phase_angle_deg': round(phase, 3),
                    'moon_illum': round(illum, 6),
                    'moon_distance_km': round(dist_km, 1),
                    'moon_sign': moon_sign,
                    'moon_zodiac_mode': zodiac_mode
                }
                if not isinstance(s_prev, str) and not isinstance(s_today, str):
                    enrich_with_moon_mix(day_record, s_prev, s_today)
                days.append(day_record)
            else:
                # BCE/proleptic path using JD only
                day_jd0 = start_jd + i
                y, mo, d, _ = swe.revjul(day_jd0)
                greg = f"{int(y)}-{int(mo):02d}-{int(d):02d}"
                jd_mid = swe.julday(int(y), int(mo), int(d), 12.0)
                lon_sun = None; lon_moon = None
                phase, illum = _approx_lunar_for_jd(jd_mid)
                # Enoch day approx to avoid Swiss
                e_day = _approx_enoch_from_jd(jd_mid, latitude, longitude)
                # Sunsets via Swiss Ephemeris
                geopos = (longitude, latitude, 0)
                jd0 = swe.julday(int(y), int(mo), int(d), 0.0)
                try:
                    _, data_today = swe.rise_trans(jd0, swe.SUN, 2, geopos)
                    jd_s_today = data_today[0]
                except Exception:
                    jd_s_today = jd0 + 0.75
                jd_prev_day = jd0 - 1.0
                yb, mb, db, _h = swe.revjul(jd_prev_day)
                try:
                    _, data_prev = swe.rise_trans(swe.julday(int(yb), int(mb), int(db), 0.0), swe.SUN, 2, geopos)
                    jd_s_prev = data_prev[0]
                except Exception:
                    jd_s_prev = jd_prev_day + 0.75
                try:
                    moon_sign = lunar_sign_from_longitude(lon_moon, zodiac_mode) if lon_moon is not None else ''
                except Exception:
                    moon_sign = ''
                day_record = {
                    'gregorian': greg,
                    'enoch_year': e_day.get('enoch_year'),
                    'enoch_month': e_day.get('enoch_month'),
                    'enoch_day': e_day.get('enoch_day'),
                    'added_week': e_day.get('added_week'),
                    'name': e_day.get('name'),
                    'day_of_year': i + 1,
                    'start_utc': _jd_to_iso_utc(jd_s_prev),
                    'end_utc': _jd_to_iso_utc(jd_s_today),
                    'moon_phase_angle_deg': round(phase, 3),
                    'moon_illum': round(illum, 6),
                    'moon_distance_km': round(dist_km, 1),
                    'moon_sign': moon_sign,
                    'moon_zodiac_mode': zodiac_mode
                }
                days.append(day_record)

        # If last day reports added week, extend 7 more days
        if days and days[-1].get('added_week'):
            for j in range(7):
                i = total_days + j
                if not bce_mode:
                    day_dt_utc = start_utc + timedelta(days=i)
                    greg = day_dt_utc.date().isoformat()
                    midday = datetime(day_dt_utc.year, day_dt_utc.month, day_dt_utc.day, 12, 0, 0, tzinfo=timezone.utc)
                    jd_mid = swe.julday(midday.year, midday.month, midday.day, 12.0)
                    try:
                        lon_sun, lon_moon, phase, illum, dist_km = sun_moon_state(jd_mid)
                    except Exception:
                        lon_sun = None; lon_moon = None
                        phase, illum = _approx_lunar_for_jd(jd_mid)
                        dist_km = None
                    e_day = calculate_enoch_date(jd_mid, latitude, longitude, tz_str)
                    s_prev, s_today = day_bounds_utc(midday, latitude, longitude, tz_str)
                    try:
                        moon_sign = lunar_sign_from_longitude(lon_moon, zodiac_mode) if lon_moon is not None else ''
                    except Exception:
                        moon_sign = ''
                    day_record = {
                        'gregorian': greg,
                        'enoch_year': e_day.get('enoch_year'),
                        'enoch_month': e_day.get('enoch_month'),
                        'enoch_day': e_day.get('enoch_day'),
                        'added_week': e_day.get('added_week'),
                        'name': e_day.get('name'),
                        'day_of_year': i + 1,
                        'start_utc': (s_prev if isinstance(s_prev, str) else s_prev.isoformat()),
                        'end_utc': (s_today if isinstance(s_today, str) else s_today.isoformat()),
                        'moon_phase_angle_deg': round(phase, 3),
                        'moon_illum': round(illum, 6),
                        'moon_distance_km': round(dist_km, 1),
                        'moon_sign': moon_sign,
                        'moon_zodiac_mode': zodiac_mode
                    }
                    if not isinstance(s_prev, str) and not isinstance(s_today, str):
                        enrich_with_moon_mix(day_record, s_prev, s_today)
                    days.append(day_record)
                else:
                    day_jd0 = start_jd + i
                    y, mo, d, _ = swe.revjul(day_jd0)
                    greg = f"{int(y)}-{int(mo):02d}-{int(d):02d}"
                    jd_mid = swe.julday(int(y), int(mo), int(d), 12.0)
                    try:
                        lon_sun, lon_moon, phase, illum, dist_km = sun_moon_state(jd_mid)
                    except Exception:
                        lon_sun = None; lon_moon = None
                        phase, illum = _approx_lunar_for_jd(jd_mid)
                        dist_km = None
                    e_day = calculate_enoch_date(jd_mid, latitude, longitude, tz_str)
                    geopos = (longitude, latitude, 0)
                    jd0 = swe.julday(int(y), int(mo), int(d), 0.0)
                    try:
                        _, data_today = swe.rise_trans(jd0, swe.SUN, 2, geopos)
                        jd_s_today = data_today[0]
                    except Exception:
                        jd_s_today = jd0 + 0.75
                    jd_prev_day = jd0 - 1.0
                    yb, mb, db, _h = swe.revjul(jd_prev_day)
                    try:
                        _, data_prev = swe.rise_trans(swe.julday(int(yb), int(mb), int(db), 0.0), swe.SUN, 2, geopos)
                        jd_s_prev = data_prev[0]
                    except Exception:
                        jd_s_prev = jd_prev_day + 0.75
                    try:
                        moon_sign = lunar_sign_from_longitude(lon_moon, zodiac_mode) if lon_moon is not None else ''
                    except Exception:
                        moon_sign = ''
                    day_record = {
                        'gregorian': greg,
                        'enoch_year': e_day.get('enoch_year'),
                        'enoch_month': e_day.get('enoch_month'),
                        'enoch_day': e_day.get('enoch_day'),
                        'added_week': e_day.get('added_week'),
                        'name': e_day.get('name'),
                        'day_of_year': i + 1,
                        'start_utc': _jd_to_iso_utc(jd_s_prev),
                        'end_utc': _jd_to_iso_utc(jd_s_today),
                        'moon_phase_angle_deg': round(phase, 3),
                        'moon_illum': round(illum, 6),
                        'moon_distance_km': round(dist_km, 1),
                        'moon_sign': moon_sign,
                        'moon_zodiac_mode': zodiac_mode
                    }
                    days.append(day_record)

        # Compute exact lunar events across the full span (from first start to last end)
        if days:
            # Event scanning only when bounds are standard ISO parseable
            try:
                span_start = datetime.fromisoformat(days[0]['start_utc'].replace('Z','+00:00'))
                span_end = datetime.fromisoformat(days[-1]['end_utc'].replace('Z','+00:00'))
                phase_events = scan_phase_events(span_start, span_end, step_hours=6)
                dist_events = scan_perigee_apogee(span_start, span_end, step_hours=6)
            except Exception:
                phase_events = []
                dist_events = []
            # Map events to containing day bucket
            def bucket_index(t):
                for idx, d in enumerate(days):
                    st = datetime.fromisoformat(d['start_utc'].replace('Z','+00:00'))
                    en = datetime.fromisoformat(d['end_utc'].replace('Z','+00:00'))
                    if st <= t <= en:
                        return idx
                return None
            for ev in phase_events:
                bi = bucket_index(ev['time'])
                if bi is not None:
                    d = days[bi]
                    # Pick icon mapping
                    icon = ''
                    if ev['type'] == 'new':
                        icon = '🌚'
                    elif ev['type'] == 'full':
                        icon = '🌝'
                    elif ev['type'] == 'first_quarter':
                        icon = '🌓'
                    elif ev['type'] == 'last_quarter':
                        icon = '🌗'
                    d['moon_event'] = ev['type']
                    d['moon_event_utc'] = ev['time'].astimezone(timezone.utc).isoformat()
                    d['moon_icon'] = icon
            for ev in dist_events:
                bi = bucket_index(ev['time'])
                if bi is not None:
                    d = days[bi]
                    if ev['type'] == 'perigee':
                        d['perigee'] = True
                        d['perigee_utc'] = ev['time'].astimezone(timezone.utc).isoformat()
                    if ev['type'] == 'apogee':
                        d['apogee'] = True
                        d['apogee_utc'] = ev['time'].astimezone(timezone.utc).isoformat()

        resp = {
            'ok': True,
            'enoch_year': enoch_year,
            'days': days
        }
        # Signal quality when approximations were used
        if approx_mode or any((d.get('moon_distance_km') is None for d in days)):
            resp['quality'] = 'approx'
        return jsonify(resp)
    except Exception as e:
        traceback.print_exc()
        # Ultimate fallback: build an approximate year without any Swiss-dependent calls (except julday/revjul)
        try:
            data = request.get_json() or {}
            date_str = data.get("datetime")
            latitude = float(data.get("latitude"))
            longitude = float(data.get("longitude"))
            tz_str = data.get("timezone", "UTC")
            # Parse JD from ISO
            jd = _parse_iso_to_jd(date_str)
            base_enoch = _approx_enoch_from_jd(jd, latitude, longitude)
            enoch_year = base_enoch.get('enoch_year')
            # Anchor start at Wednesday sunset nearest equinox (approx path, no Swiss ephe)
            start_jd = _approx_start_jd_for_enoch_year(jd, latitude, longitude)
            days = []
            total_days = 364
            for i in range(total_days):
                day_jd0 = start_jd + i
                y, mo, d, _ = swe.revjul(day_jd0)
                greg = f"{int(y)}-{int(mo):02d}-{int(d):02d}"
                jd_mid = swe.julday(int(y), int(mo), int(d), 12.0)
                phase, illum = _approx_lunar_for_jd(jd_mid)
                # Sunsets approx (Swiss may be unavailable)
                try:
                    geopos = (longitude, latitude, 0)
                    jd0 = swe.julday(int(y), int(mo), int(d), 0.0)
                    _, data_today = swe.rise_trans(jd0, swe.SUN, 2, geopos)
                    jd_s_today = data_today[0]
                except Exception:
                    jd0 = swe.julday(int(y), int(mo), int(d), 0.0)
                    jd_s_today = jd0 + 0.75
                try:
                    jd_prev_day = jd0 - 1.0
                    yb, mb, db, _h = swe.revjul(jd_prev_day)
                    _, data_prev = swe.rise_trans(swe.julday(int(yb), int(mb), int(db), 0.0), swe.SUN, 2, geopos)
                    jd_s_prev = data_prev[0]
                except Exception:
                    jd_prev_day = jd0 - 1.0
                    jd_s_prev = jd_prev_day + 0.75
                e_day = _approx_enoch_from_jd(jd_mid, latitude, longitude)
                day_record = {
                    'gregorian': greg,
                    'enoch_year': e_day.get('enoch_year'),
                    'enoch_month': e_day.get('enoch_month'),
                    'enoch_day': e_day.get('enoch_day'),
                    'added_week': e_day.get('added_week'),
                    'name': e_day.get('name'),
                    'day_of_year': i + 1,
                    'start_utc': _jd_to_iso_utc(jd_s_prev),
                    'end_utc': _jd_to_iso_utc(jd_s_today),
                    'moon_phase_angle_deg': round(phase, 3),
                    'moon_illum': round(illum, 6),
                    'moon_distance_km': None,
                    'moon_sign': '',
                    'moon_zodiac_mode': (data.get('zodiac_mode') or 'tropical').lower()
                }
                days.append(day_record)
            return jsonify({'ok': True, 'enoch_year': enoch_year, 'days': days, 'quality': 'approx'}), 200
        except Exception as e2:
            traceback.print_exc()
            return jsonify({'ok': False, 'error': str(e2)}), 500




if __name__ == '__main__':
    app.run(host="0.0.0.0", port=int(os.environ.get("PORT", 5000)), debug=True)
>>>>>>> c2bffbb4
<|MERGE_RESOLUTION|>--- conflicted
+++ resolved
@@ -1,4 +1,3 @@
-<<<<<<< HEAD
 from flask import Flask, request, jsonify
 from flask_cors import CORS
 import swisseph as swe
@@ -718,8 +717,8 @@
             jd = _parse_iso_to_jd(date_str)
             base_enoch = _approx_enoch_from_jd(jd, latitude, longitude)
             enoch_year = base_enoch.get('enoch_year')
-            enoch_day_of_year = base_enoch.get('enoch_day_of_year')
-            start_jd = jd - (int(enoch_day_of_year) - 1)
+            # Anchor start at Wednesday sunset nearest equinox (approx path, no Swiss ephe)
+            start_jd = _approx_start_jd_for_enoch_year(jd, latitude, longitude)
             days = []
             total_days = 364
             for i in range(total_days):
@@ -772,780 +771,4 @@
 
 
 if __name__ == '__main__':
-    app.run(host="0.0.0.0", port=int(os.environ.get("PORT", 5000)), debug=True)
-=======
-from flask import Flask, request, jsonify
-from flask_cors import CORS
-import swisseph as swe
-from datetime import datetime, timedelta, timezone
-import os
-import pytz
-from astral import LocationInfo
-from astral.sun import sun as astral_sun
-from utils.enoch import calculate_enoch_date
-from utils.datetime_local import localize_datetime
-from utils.debug import *
-from utils.asc_mc_houses import calculate_asc_mc_and_houses
-from utils.planet_positions import calculate_planets
-from utils.lunar_calc import jd_utc, sun_moon_state, scan_phase_events, scan_perigee_apogee, lunar_sign_from_longitude, lunar_sign_mix, refine_sign_cusp
-
-import traceback
-
-app = Flask(__name__)
-
-# Flexible CORS: allow same-origin by default; enable cross-origin via env
-origins_env = os.environ.get("CORS_ORIGINS", "").strip()
-if origins_env:
-    allowed_origins = [o.strip() for o in origins_env.split(",") if o.strip()]
-else:
-    allowed_origins = [
-        "https://chart.psyhackers.org",
-        "https://calendar.psyhackers.org",
-    ]
-
-CORS(app, resources={r"/calculate": {"origins": allowed_origins}, r"/calcYear": {"origins": allowed_origins}}, supports_credentials=False)
-
-# --- Helpers to support extended ISO (including BCE) directly to JD ---
-import re
-def _parse_iso_to_jd(date_str: str) -> float:
-    """
-    Parse extended ISO8601 like -002971-03-25T21:24:00Z or with offset and return UT JD.
-    If timezone offset is present, convert to UTC by subtracting the offset in days.
-    """
-    # Support: YYYY-MM-DDTHH:MM[:SS[.us]](Z|±HH:MM)
-    iso_re = re.compile(r"^([+-]?\d{1,6})-(\d{2})-(\d{2})T(\d{2}):(\d{2})(?::(\d{2})(?:\.(\d{1,6}))?)?(Z|[+-]\d{2}:\d{2})?$")
-    m = iso_re.match(date_str)
-    if not m:
-        raise ValueError("unsupported ISO format")
-    y = int(m.group(1)); mo = int(m.group(2)); d = int(m.group(3))
-    hh = int(m.group(4)); mi = int(m.group(5)); ss = int(m.group(6) or 0)
-    micros = int((m.group(7) or '0').ljust(6,'0'))
-    tzpart = m.group(8) or 'Z'
-    frac = hh + mi/60.0 + ss/3600.0 + micros/3600000000.0
-    jd_local = swe.julday(y, mo, d, frac)
-    if tzpart == 'Z':
-        return jd_local
-    # tzpart like +HH:MM or -HH:MM
-    sign = 1 if tzpart[0] == '+' else -1
-    th = int(tzpart[1:3]); tm = int(tzpart[4:6])
-    offset_days = sign * (th*3600 + tm*60) / 86400.0
-    # Local time = UTC + offset ⇒ UTC = local - offset
-    return jd_local - offset_days
-
-def _jd_to_iso_utc(jd: float) -> str:
-    """Format a JD as an ISO-like UTC string supporting extended years (BCE)."""
-    y, mo, d, hour = swe.revjul(jd)
-    hh = int(hour)
-    mm_f = (hour - hh) * 60.0
-    mi = int(mm_f)
-    ss = int(round((mm_f - mi) * 60.0))
-    if ss == 60:
-        ss = 0; mi += 1
-    if mi == 60:
-        mi = 0; hh += 1
-    # Year can be negative; no datetime here. Pad positives to 4 digits.
-    y_str = (f"{int(y):04d}" if int(y) >= 0 else f"{int(y)}")
-    return f"{y_str}-{int(mo):02d}-{int(d):02d}T{hh:02d}:{mi:02d}:{ss:02d}Z"
-
-# --- Pure-python approximate fallbacks (no Swiss ephemeris files) ---
-import math
-
-def _approx_sunset_ut_hms(y:int, m:int, d:int, lat:float, lon:float):
-    """Approximate sunset time in UT as (h,m,s) using NOAA-like formula.
-    Works proleptically; ignores elevation and refraction fine-tuning.
-    """
-    try:
-        def to_rad(x): return x * math.pi / 180.0
-        def to_deg(x): return x * 180.0 / math.pi
-        # Day of year N for proleptic Gregorian; rough for BCE but monotonic
-        # Compute N via JD differencing to avoid datetime
-        jd_day = swe.julday(y, m, d, 0.0)
-        jd_year0 = swe.julday(y, 1, 1, 0.0)
-        N = int(jd_day - jd_year0) + 1
-        lng_hour = lon / 15.0
-        t = N + ((18 - lng_hour) / 24.0)
-        M = (0.9856 * t) - 3.289
-        L = M + (1.916 * math.sin(to_rad(M))) + (0.020 * math.sin(to_rad(2*M))) + 282.634
-        L = (L % 360 + 360) % 360
-        RA = to_deg(math.atan(0.91764 * math.tan(to_rad(L))))
-        RA = (RA % 360 + 360) % 360
-        Lq = math.floor(L/90) * 90
-        RAq = math.floor(RA/90) * 90
-        RA = (RA + (Lq - RAq)) / 15.0
-        sinDec = 0.39782 * math.sin(to_rad(L))
-        cosDec = math.cos(math.asin(sinDec))
-        cosH = (math.cos(to_rad(90.833)) - (sinDec * math.sin(to_rad(lat)))) / (cosDec * math.cos(to_rad(lat)))
-        if cosH < -1 or cosH > 1:
-            # No sunset/rise; return 18:00 UT as placeholder
-            return 18, 0, 0
-        H = to_deg(math.acos(cosH)) / 15.0
-        T = H + RA - (0.06571 * t) - 6.622
-        UT = T - lng_hour
-        UT = (UT % 24 + 24) % 24
-        hh = int(math.floor(UT))
-        mm = int(math.floor((UT - hh) * 60))
-        ss = int(round((((UT - hh) * 60) - mm) * 60))
-        if ss == 60:
-            ss = 0; mm += 1
-        if mm == 60:
-            mm = 0; hh = (hh + 1) % 24
-        return hh, mm, ss
-    except Exception:
-        return 18, 0, 0
-
-def _iso_from_ymd_hms(y:int, mo:int, d:int, hh:int, mi:int, ss:int) -> str:
-    y_str = (f"{y:04d}" if y >= 0 else str(y))
-    return f"{y_str}-{mo:02d}-{d:02d}T{hh:02d}:{mi:02d}:{ss:02d}Z"
-
-def _approx_enoch_from_jd(jd: float, latitude: float, longitude: float):
-    """Approximate Enoch mapping without Swiss ephemeris files.
-    - Anchor equinox at Mar 20 21:24 UT of that Gregorian year
-    - Start of Enoch year = first Wednesday on/after that anchor (by JD weekday)
-    - Day-of-year = floor(jd - start) + 1
-    - Enoch year number mapped to reference 2025 -> 5996
-    """
-    y, m, d, _ = swe.revjul(jd)
-    # Helper: day-of-week index for a JD using date-only (0h UT) to avoid noon JD quirks
-    def _dow_index(jd_val: float) -> int:
-        yy, mo, dd, _h = swe.revjul(jd_val)
-        return swe.day_of_week(swe.julday(int(yy), int(mo), int(dd), 0.0))
-    # Detect Wednesday index at runtime using a known Wednesday (2025-03-19)
-    WED_IDX = swe.day_of_week(swe.julday(2025, 3, 19, 0.0))
-    # Anchor equinox ~
-    anchor_jd = swe.julday(int(y), 3, 20, 21 + 24/60)
-    # First Wednesday on/after anchor
-    start_jd = anchor_jd
-    while _dow_index(start_jd) != WED_IDX:
-        start_jd += 1.0
-    if jd < start_jd:
-        # Use previous year's anchor
-        py = int(y) - 1
-        pa = swe.julday(py, 3, 20, 21 + 24/60)
-        start_jd = pa
-        while _dow_index(start_jd) != WED_IDX:
-            start_jd += 1.0
-    day_of_year = int(jd - start_jd) + 1
-    # Month/day split by fixed months: 30,30,31, ..., 31 (same as frontend)
-    months = [30,30,31,30,30,31,30,30,31,30,30,31]
-    added_week = day_of_year > 364
-    md = day_of_year - 1
-    m_idx = 0
-    while m_idx < 12 and md >= months[m_idx]:
-        md -= months[m_idx]
-        m_idx += 1
-    enoch_month = min(12, m_idx + 1)
-    enoch_day = md + 1
-    # Enoch year numbering relative to 2025->5996, using the Gregorian year of the start
-    sy, _, _, _ = swe.revjul(start_jd)
-    years_passed = int(sy) - 2025
-    enoch_year = 5996 + years_passed
-    return {
-        'enoch_year': enoch_year,
-        'enoch_month': enoch_month,
-        'enoch_day': enoch_day,
-        'enoch_day_of_year': day_of_year,
-        'added_week': added_week
-    }
-
-def _approx_start_jd_for_enoch_year(jd: float, latitude: float, longitude: float) -> float:
-    """Return the approximate start JD (UT) of the Enoch year containing the given JD.
-    Choose the Wednesday SUNSET (at given lat/lon) closest to the March equinox anchor.
-    If the given jd is before that start, compute from the previous year's anchor.
-    """
-    def _dow_index_0h(jd_val: float) -> int:
-        yy, mo, dd, _h = swe.revjul(jd_val)
-        return swe.day_of_week(swe.julday(int(yy), int(mo), int(dd), 0.0))
-    WED_IDX = swe.day_of_week(swe.julday(2025, 3, 19, 0.0))
-
-    def _wed_sunset_near(anchor_jd_val: float) -> float:
-        jd_before = anchor_jd_val
-        while _dow_index_0h(jd_before) != WED_IDX:
-            jd_before -= 1.0
-        yb, mb, db, _ = swe.revjul(jd_before)
-
-        jd_after = anchor_jd_val
-        while _dow_index_0h(jd_after) != WED_IDX:
-            jd_after += 1.0
-        ya, ma, da, _ = swe.revjul(jd_after)
-
-        bh, bm, bs = _approx_sunset_ut_hms(int(yb), int(mb), int(db), latitude, longitude)
-        ah, am, a_s = _approx_sunset_ut_hms(int(ya), int(ma), int(da), latitude, longitude)
-        s_before = swe.julday(int(yb), int(mb), int(db), bh + bm/60 + bs/3600)
-        s_after  = swe.julday(int(ya), int(ma), int(da), ah + am/60 + a_s/3600)
-        return s_before if abs(s_before - anchor_jd_val) <= abs(s_after - anchor_jd_val) else s_after
-
-    y, _m, _d, _ = swe.revjul(jd)
-    anchor = swe.julday(int(y), 3, 20, 21 + 24/60)
-    start = _wed_sunset_near(anchor)
-    if jd < start:
-        py = int(y) - 1
-        anchor_prev = swe.julday(py, 3, 20, 21 + 24/60)
-        start = _wed_sunset_near(anchor_prev)
-    return start
-
-# Approx lunar phase (no Swiss files)
-SYNODIC_DAYS = 29.530588853
-REF_NEW_MOON_JD = swe.julday(2000, 1, 6, 18 + 14/60)
-
-def _approx_lunar_for_jd(jd: float):
-    days = jd - REF_NEW_MOON_JD
-    age = days % SYNODIC_DAYS
-    phase_frac = age / SYNODIC_DAYS  # 0=new, 0.5=full
-    illum = 0.5 * (1 - math.cos(2 * math.pi * phase_frac))
-    angle_deg = (phase_frac * 360.0) % 360.0  # 0=new, 90=first quarter, 180=full
-    return angle_deg, illum
-
-@app.route('/calculate', methods=['POST'])
-def calculate():
-    try:
-        data = request.get_json()
-        date_str = data.get("datetime")
-        latitude = float(data.get("latitude"))
-        longitude = float(data.get("longitude"))
-        tz_str = data.get("timezone", "UTC")
-        jd = None
-        try:
-            dt = localize_datetime(date_str, tz_str)
-            utc_dt = dt.astimezone(pytz.utc)
-            jd = swe.julday(
-                utc_dt.year, utc_dt.month, utc_dt.day,
-                utc_dt.hour + utc_dt.minute / 60 + utc_dt.second / 3600 + utc_dt.microsecond / 3600000000
-            )
-        except Exception:
-            # Try extended ISO → JD path (supports negative years if ISO has Z/offset)
-            if isinstance(date_str, str):
-                jd = _parse_iso_to_jd(date_str)
-            else:
-                raise
-        # Planets (may fail if ephemeris files missing)
-        try:
-            results = calculate_planets(jd, latitude, longitude)
-        except Exception as _e:
-            traceback.print_exc()
-            results = { 'error': 'ephemeris-missing' }
-        # Enoch mapping (fallback to approximate if precise fails)
-        try:
-            enoch_data = calculate_enoch_date(jd, latitude, longitude, tz_str)
-        except Exception as _e:
-            traceback.print_exc()
-            enoch_data = _approx_enoch_from_jd(jd, latitude, longitude)
-        # Houses (optional)
-        try:
-            houses_data = calculate_asc_mc_and_houses(jd, latitude, longitude)
-        except Exception:
-            houses_data = None
-        return jsonify({
-            "julian_day": jd,
-            "planets": results,
-            "enoch": enoch_data,
-            "houses_data": houses_data
-        })
-    except Exception as e:
-        traceback.print_exc()
-        return jsonify({"error": str(e)}), 500
-
-
-def day_bounds_utc(greg_date: datetime, latitude: float, longitude: float, tz_str: str):
-    """Return (start_utc, end_utc) where start is previous day's sunset and end is day's sunset."""
-    # Preferred: Astral (good for common-year ranges)
-    try:
-        tz = pytz.timezone(tz_str)
-    except Exception:
-        tz = pytz.utc
-    try:
-        loc = LocationInfo(name="L", region="L", timezone=tz_str, latitude=latitude, longitude=longitude)
-        local_day = tz.localize(datetime(greg_date.year, greg_date.month, greg_date.day, 12, 0, 0))
-        s_today = astral_sun(loc.observer, date=local_day.date(), tzinfo=tz)["sunset"]
-        s_prev = astral_sun(loc.observer, date=(local_day - timedelta(days=1)).date(), tzinfo=tz)["sunset"]
-        return s_prev.astimezone(pytz.utc), s_today.astimezone(pytz.utc)
-    except Exception:
-        # Fallback chain: Swiss sunsets → NOAA approx
-        try:
-            geopos = (longitude, latitude, 0)
-            jd0 = swe.julday(greg_date.year, greg_date.month, greg_date.day, 0.0)
-            try:
-                _, data_today = swe.rise_trans(jd0, swe.SUN, 2, geopos)  # 2 = sunset
-                jd_s_today = data_today[0]
-            except Exception:
-                jd_s_today = jd0 + 0.75
-            jd_prev_day = jd0 - 1.0
-            yb, mb, db, _ = swe.revjul(jd_prev_day)
-            try:
-                _, data_prev = swe.rise_trans(swe.julday(int(yb), int(mb), int(db), 0.0), swe.SUN, 2, geopos)
-                jd_s_prev = data_prev[0]
-            except Exception:
-                jd_s_prev = jd_prev_day + 0.75
-            return _jd_to_iso_utc(jd_s_prev), _jd_to_iso_utc(jd_s_today)
-        except Exception:
-            # NOAA approx (no Swiss files)
-            y = greg_date.year; mo = greg_date.month; d = greg_date.day
-            ph, pm, ps = _approx_sunset_ut_hms(y, mo, d-1 if d>1 else d, latitude, longitude)
-            th, tm, ts = _approx_sunset_ut_hms(y, mo, d, latitude, longitude)
-            # Adjust previous day if d==1
-            if d == 1:
-                # previous day via JD
-                jd_today = swe.julday(y, mo, d, 0.0)
-                yb, mb, db, _ = swe.revjul(jd_today - 1.0)
-                prev_iso = _iso_from_ymd_hms(int(yb), int(mb), int(db), ph, pm, ps)
-                today_iso = _iso_from_ymd_hms(y, mo, d, th, tm, ts)
-                return prev_iso, today_iso
-            prev_iso = _iso_from_ymd_hms(y, mo, d-1, ph, pm, ps)
-            today_iso = _iso_from_ymd_hms(y, mo, d, th, tm, ts)
-            return prev_iso, today_iso
-
-
-@app.route('/calcYear', methods=['POST'])
-def calc_year():
-    try:
-        data = request.get_json() or {}
-        date_str = data.get("datetime")
-        latitude = float(data.get("latitude"))
-        longitude = float(data.get("longitude"))
-        tz_str = data.get("timezone", "UTC")
-        zodiac_mode = (data.get("zodiac_mode") or "tropical").lower()
-        # Force approximate mode if requested (avoids any Swiss-dependent calls except julday/revjul)
-        approx_flag_raw = str(data.get('approx') or data.get('mode') or '').strip().lower()
-        approx_mode = approx_flag_raw in ('1','true','yes','on','approx')
-
-        # Base date and Enoch mapping via existing util
-        bce_mode = False
-        try:
-            dt_local = localize_datetime(date_str, tz_str)
-            dt_utc = dt_local.astimezone(pytz.utc)
-            jd = swe.julday(
-                dt_utc.year, dt_utc.month, dt_utc.day,
-                dt_utc.hour + dt_utc.minute / 60 + dt_utc.second / 3600 + dt_utc.microsecond / 3600000000
-            )
-        except Exception:
-            # Extended ISO (BCE) → JD
-            jd = _parse_iso_to_jd(date_str)
-            bce_mode = True
-        if approx_mode:
-            base_enoch = _approx_enoch_from_jd(jd, latitude, longitude)
-        else:
-            try:
-                base_enoch = calculate_enoch_date(jd, latitude, longitude, tz_str)
-            except Exception:
-                traceback.print_exc()
-                base_enoch = _approx_enoch_from_jd(jd, latitude, longitude)
-        enoch_year = base_enoch.get('enoch_year')
-        enoch_day_of_year = base_enoch.get('enoch_day_of_year')
-        # Determine start anchor
-        use_jd_path = False
-        start_utc = None
-        start_jd = None
-        if approx_mode:
-            # For approximate years, build from Wednesday sunset nearest equinox (at user lat/lon)
-            start_jd = _approx_start_jd_for_enoch_year(jd, latitude, longitude)
-            use_jd_path = True
-        else:
-            if not bce_mode:
-                start_utc = dt_utc - timedelta(days=int(enoch_day_of_year) - 1)
-            else:
-                start_jd = jd - (int(enoch_day_of_year) - 1)
-                use_jd_path = True
-
-        days = []
-
-        def enrich_with_moon_mix(day_dict, start_dt, end_dt):
-            # Preciso: detecta cruce(s) reales y reparte por tiempo en cada signo
-            try:
-                mix = lunar_sign_mix(start_dt, end_dt, zodiac_mode)
-            except Exception:
-                mix = None
-            if not mix:
-                return
-            primary = mix.get('primary_sign')
-            if primary:
-                day_dict['moon_sign_primary'] = primary
-                day_dict['moon_sign'] = primary
-            primary_pct = mix.get('primary_pct')
-            if primary_pct is not None:
-                day_dict['moon_sign_primary_pct'] = primary_pct
-            secondary = mix.get('secondary_sign')
-            secondary_pct = mix.get('secondary_pct')
-            # Adjuntar longitudes crudas al inicio/fin del día (best effort)
-            try:
-                s_state = sun_moon_state(jd_utc(start_dt))
-                e_state = sun_moon_state(jd_utc(end_dt))
-                lon_start = s_state[1]
-                lon_end = e_state[1]
-                # Normalizar a 0..360 para salida estable
-                lon_start_n = (lon_start % 360.0 + 360.0) % 360.0
-                lon_end_n = (lon_end % 360.0 + 360.0) % 360.0
-                day_dict['moon_long_start_deg'] = round(lon_start_n, 3)
-                day_dict['moon_long_end_deg'] = round(lon_end_n, 3)
-                # Delta hacia adelante (desenrollado)
-                lon_end_unwrapped = lon_end
-                while lon_end_unwrapped < lon_start - 1e-9:
-                    lon_end_unwrapped += 360.0
-                delta = max(0.0, lon_end_unwrapped - lon_start)
-                day_dict['moon_long_delta_deg'] = round(delta, 3)
-                # Signos de inicio/fin
-                try:
-                    sign_start = lunar_sign_from_longitude(lon_start, zodiac_mode)
-                    sign_end = lunar_sign_from_longitude(lon_end, zodiac_mode)
-                    day_dict['moon_sign_start'] = sign_start
-                    day_dict['moon_sign_end'] = sign_end
-                except Exception:
-                    pass
-                # Fase e iluminación al inicio/fin del día enojeano
-                phase_start, illum_start = s_state[2], s_state[3]
-                phase_end, illum_end = e_state[2], e_state[3]
-                day_dict['moon_phase_angle_start_deg'] = round(phase_start, 3)
-                day_dict['moon_phase_angle_end_deg'] = round(phase_end, 3)
-                day_dict['moon_illum_start'] = round(illum_start, 6)
-                day_dict['moon_illum_end'] = round(illum_end, 6)
-            except Exception:
-                # Approximate start/end illum when Swiss is unavailable
-                try:
-                    # If start_dt/end_dt are strings (ISO), convert to JD
-                    def to_jd_from_any(x):
-                        if isinstance(x, str):
-                            return _parse_iso_to_jd(x)
-                        return jd_utc(x)
-                    jd_s = to_jd_from_any(start_dt)
-                    jd_e = to_jd_from_any(end_dt)
-                    ph_s, il_s = _approx_lunar_for_jd(jd_s)
-                    ph_e, il_e = _approx_lunar_for_jd(jd_e)
-                    day_dict['moon_phase_angle_start_deg'] = round(ph_s, 3)
-                    day_dict['moon_phase_angle_end_deg'] = round(ph_e, 3)
-                    day_dict['moon_illum_start'] = round(il_s, 6)
-                    day_dict['moon_illum_end'] = round(il_e, 6)
-                except Exception:
-                    pass
-
-            # Política: 100% sólo si no hubo cruce de signo; si hubo, reportar mezcla exacta.
-            segs = mix.get('segments') or []
-            crosses = sum(1 for s in segs if (s.get('share') or 0) > 0) > 1
-            if crosses and secondary is not None:
-                day_dict['moon_sign_secondary'] = secondary
-                day_dict['moon_sign_secondary_pct'] = secondary_pct
-                day_dict['moon_sign_crossed'] = True
-                # Intentar reportar instante de cúspide cuando sólo hay un cruce
-                try:
-                    # Detectar cúspide inmediata siguiente al inicio
-                    lon_start = sun_moon_state(jd_utc(start_dt))[1]
-                    base_sector = int((lon_start % 360.0) // 30)
-                    cusp_deg = (base_sector + 1) * 30.0
-                    cusp_deg = cusp_deg % 360.0
-                    cusp_time = refine_sign_cusp(start_dt, end_dt, cusp_deg)
-                    if cusp_time:
-                        day_dict['moon_sign_cusp_utc'] = cusp_time.astimezone(timezone.utc).isoformat()
-                        day_dict['moon_sign_cusp_deg'] = cusp_deg
-                except Exception:
-                    pass
-            else:
-                # Día puro
-                day_dict.pop('moon_sign_secondary', None)
-                day_dict.pop('moon_sign_secondary_pct', None)
-                day_dict['moon_sign_primary_pct'] = 1.0
-                day_dict['moon_sign_crossed'] = False
-            # Do not include segments in simple mode
-
-        # First compute a baseline 364 days; we will extend by 7 if added week is flagged on last day
-        total_days = 364
-        for i in range(total_days):
-            if not use_jd_path:
-                day_dt_utc = start_utc + timedelta(days=i)
-                greg = day_dt_utc.date().isoformat()
-                # Midday sample for positions
-                midday = datetime(day_dt_utc.year, day_dt_utc.month, day_dt_utc.day, 12, 0, 0, tzinfo=timezone.utc)
-                jd_mid = swe.julday(midday.year, midday.month, midday.day, 12.0)
-                try:
-                    lon_sun, lon_moon, phase, illum, dist_km = sun_moon_state(jd_mid)
-                except Exception:
-                    lon_sun = None; lon_moon = None
-                    phase, illum = _approx_lunar_for_jd(jd_mid)
-                    dist_km = None
-                # Enoch day
-                try:
-                    e_day = calculate_enoch_date(jd_mid, latitude, longitude, tz_str)
-                except Exception:
-                    e_day = _approx_enoch_from_jd(jd_mid, latitude, longitude)
-                # Sunset bounds
-                s_prev, s_today = day_bounds_utc(midday, latitude, longitude, tz_str)
-                # Lunar sign (tropical default)
-                try:
-                    moon_sign = lunar_sign_from_longitude(lon_moon, zodiac_mode) if lon_moon is not None else ''
-                except Exception:
-                    moon_sign = ''
-                day_record = {
-                    'gregorian': greg,
-                    'enoch_year': e_day.get('enoch_year'),
-                    'enoch_month': e_day.get('enoch_month'),
-                    'enoch_day': e_day.get('enoch_day'),
-                    'added_week': e_day.get('added_week'),
-                    'name': e_day.get('name'),
-                    'day_of_year': i + 1,
-                    'start_utc': (s_prev if isinstance(s_prev, str) else s_prev.isoformat()),
-                    'end_utc': (s_today if isinstance(s_today, str) else s_today.isoformat()),
-                    'moon_phase_angle_deg': round(phase, 3),
-                    'moon_illum': round(illum, 6),
-                    'moon_distance_km': round(dist_km, 1),
-                    'moon_sign': moon_sign,
-                    'moon_zodiac_mode': zodiac_mode
-                }
-                if not isinstance(s_prev, str) and not isinstance(s_today, str):
-                    enrich_with_moon_mix(day_record, s_prev, s_today)
-                days.append(day_record)
-            else:
-                # BCE/proleptic path using JD only
-                day_jd0 = start_jd + i
-                y, mo, d, _ = swe.revjul(day_jd0)
-                greg = f"{int(y)}-{int(mo):02d}-{int(d):02d}"
-                jd_mid = swe.julday(int(y), int(mo), int(d), 12.0)
-                lon_sun = None; lon_moon = None
-                phase, illum = _approx_lunar_for_jd(jd_mid)
-                # Enoch day approx to avoid Swiss
-                e_day = _approx_enoch_from_jd(jd_mid, latitude, longitude)
-                # Sunsets via Swiss Ephemeris
-                geopos = (longitude, latitude, 0)
-                jd0 = swe.julday(int(y), int(mo), int(d), 0.0)
-                try:
-                    _, data_today = swe.rise_trans(jd0, swe.SUN, 2, geopos)
-                    jd_s_today = data_today[0]
-                except Exception:
-                    jd_s_today = jd0 + 0.75
-                jd_prev_day = jd0 - 1.0
-                yb, mb, db, _h = swe.revjul(jd_prev_day)
-                try:
-                    _, data_prev = swe.rise_trans(swe.julday(int(yb), int(mb), int(db), 0.0), swe.SUN, 2, geopos)
-                    jd_s_prev = data_prev[0]
-                except Exception:
-                    jd_s_prev = jd_prev_day + 0.75
-                try:
-                    moon_sign = lunar_sign_from_longitude(lon_moon, zodiac_mode) if lon_moon is not None else ''
-                except Exception:
-                    moon_sign = ''
-                day_record = {
-                    'gregorian': greg,
-                    'enoch_year': e_day.get('enoch_year'),
-                    'enoch_month': e_day.get('enoch_month'),
-                    'enoch_day': e_day.get('enoch_day'),
-                    'added_week': e_day.get('added_week'),
-                    'name': e_day.get('name'),
-                    'day_of_year': i + 1,
-                    'start_utc': _jd_to_iso_utc(jd_s_prev),
-                    'end_utc': _jd_to_iso_utc(jd_s_today),
-                    'moon_phase_angle_deg': round(phase, 3),
-                    'moon_illum': round(illum, 6),
-                    'moon_distance_km': round(dist_km, 1),
-                    'moon_sign': moon_sign,
-                    'moon_zodiac_mode': zodiac_mode
-                }
-                days.append(day_record)
-
-        # If last day reports added week, extend 7 more days
-        if days and days[-1].get('added_week'):
-            for j in range(7):
-                i = total_days + j
-                if not bce_mode:
-                    day_dt_utc = start_utc + timedelta(days=i)
-                    greg = day_dt_utc.date().isoformat()
-                    midday = datetime(day_dt_utc.year, day_dt_utc.month, day_dt_utc.day, 12, 0, 0, tzinfo=timezone.utc)
-                    jd_mid = swe.julday(midday.year, midday.month, midday.day, 12.0)
-                    try:
-                        lon_sun, lon_moon, phase, illum, dist_km = sun_moon_state(jd_mid)
-                    except Exception:
-                        lon_sun = None; lon_moon = None
-                        phase, illum = _approx_lunar_for_jd(jd_mid)
-                        dist_km = None
-                    e_day = calculate_enoch_date(jd_mid, latitude, longitude, tz_str)
-                    s_prev, s_today = day_bounds_utc(midday, latitude, longitude, tz_str)
-                    try:
-                        moon_sign = lunar_sign_from_longitude(lon_moon, zodiac_mode) if lon_moon is not None else ''
-                    except Exception:
-                        moon_sign = ''
-                    day_record = {
-                        'gregorian': greg,
-                        'enoch_year': e_day.get('enoch_year'),
-                        'enoch_month': e_day.get('enoch_month'),
-                        'enoch_day': e_day.get('enoch_day'),
-                        'added_week': e_day.get('added_week'),
-                        'name': e_day.get('name'),
-                        'day_of_year': i + 1,
-                        'start_utc': (s_prev if isinstance(s_prev, str) else s_prev.isoformat()),
-                        'end_utc': (s_today if isinstance(s_today, str) else s_today.isoformat()),
-                        'moon_phase_angle_deg': round(phase, 3),
-                        'moon_illum': round(illum, 6),
-                        'moon_distance_km': round(dist_km, 1),
-                        'moon_sign': moon_sign,
-                        'moon_zodiac_mode': zodiac_mode
-                    }
-                    if not isinstance(s_prev, str) and not isinstance(s_today, str):
-                        enrich_with_moon_mix(day_record, s_prev, s_today)
-                    days.append(day_record)
-                else:
-                    day_jd0 = start_jd + i
-                    y, mo, d, _ = swe.revjul(day_jd0)
-                    greg = f"{int(y)}-{int(mo):02d}-{int(d):02d}"
-                    jd_mid = swe.julday(int(y), int(mo), int(d), 12.0)
-                    try:
-                        lon_sun, lon_moon, phase, illum, dist_km = sun_moon_state(jd_mid)
-                    except Exception:
-                        lon_sun = None; lon_moon = None
-                        phase, illum = _approx_lunar_for_jd(jd_mid)
-                        dist_km = None
-                    e_day = calculate_enoch_date(jd_mid, latitude, longitude, tz_str)
-                    geopos = (longitude, latitude, 0)
-                    jd0 = swe.julday(int(y), int(mo), int(d), 0.0)
-                    try:
-                        _, data_today = swe.rise_trans(jd0, swe.SUN, 2, geopos)
-                        jd_s_today = data_today[0]
-                    except Exception:
-                        jd_s_today = jd0 + 0.75
-                    jd_prev_day = jd0 - 1.0
-                    yb, mb, db, _h = swe.revjul(jd_prev_day)
-                    try:
-                        _, data_prev = swe.rise_trans(swe.julday(int(yb), int(mb), int(db), 0.0), swe.SUN, 2, geopos)
-                        jd_s_prev = data_prev[0]
-                    except Exception:
-                        jd_s_prev = jd_prev_day + 0.75
-                    try:
-                        moon_sign = lunar_sign_from_longitude(lon_moon, zodiac_mode) if lon_moon is not None else ''
-                    except Exception:
-                        moon_sign = ''
-                    day_record = {
-                        'gregorian': greg,
-                        'enoch_year': e_day.get('enoch_year'),
-                        'enoch_month': e_day.get('enoch_month'),
-                        'enoch_day': e_day.get('enoch_day'),
-                        'added_week': e_day.get('added_week'),
-                        'name': e_day.get('name'),
-                        'day_of_year': i + 1,
-                        'start_utc': _jd_to_iso_utc(jd_s_prev),
-                        'end_utc': _jd_to_iso_utc(jd_s_today),
-                        'moon_phase_angle_deg': round(phase, 3),
-                        'moon_illum': round(illum, 6),
-                        'moon_distance_km': round(dist_km, 1),
-                        'moon_sign': moon_sign,
-                        'moon_zodiac_mode': zodiac_mode
-                    }
-                    days.append(day_record)
-
-        # Compute exact lunar events across the full span (from first start to last end)
-        if days:
-            # Event scanning only when bounds are standard ISO parseable
-            try:
-                span_start = datetime.fromisoformat(days[0]['start_utc'].replace('Z','+00:00'))
-                span_end = datetime.fromisoformat(days[-1]['end_utc'].replace('Z','+00:00'))
-                phase_events = scan_phase_events(span_start, span_end, step_hours=6)
-                dist_events = scan_perigee_apogee(span_start, span_end, step_hours=6)
-            except Exception:
-                phase_events = []
-                dist_events = []
-            # Map events to containing day bucket
-            def bucket_index(t):
-                for idx, d in enumerate(days):
-                    st = datetime.fromisoformat(d['start_utc'].replace('Z','+00:00'))
-                    en = datetime.fromisoformat(d['end_utc'].replace('Z','+00:00'))
-                    if st <= t <= en:
-                        return idx
-                return None
-            for ev in phase_events:
-                bi = bucket_index(ev['time'])
-                if bi is not None:
-                    d = days[bi]
-                    # Pick icon mapping
-                    icon = ''
-                    if ev['type'] == 'new':
-                        icon = '🌚'
-                    elif ev['type'] == 'full':
-                        icon = '🌝'
-                    elif ev['type'] == 'first_quarter':
-                        icon = '🌓'
-                    elif ev['type'] == 'last_quarter':
-                        icon = '🌗'
-                    d['moon_event'] = ev['type']
-                    d['moon_event_utc'] = ev['time'].astimezone(timezone.utc).isoformat()
-                    d['moon_icon'] = icon
-            for ev in dist_events:
-                bi = bucket_index(ev['time'])
-                if bi is not None:
-                    d = days[bi]
-                    if ev['type'] == 'perigee':
-                        d['perigee'] = True
-                        d['perigee_utc'] = ev['time'].astimezone(timezone.utc).isoformat()
-                    if ev['type'] == 'apogee':
-                        d['apogee'] = True
-                        d['apogee_utc'] = ev['time'].astimezone(timezone.utc).isoformat()
-
-        resp = {
-            'ok': True,
-            'enoch_year': enoch_year,
-            'days': days
-        }
-        # Signal quality when approximations were used
-        if approx_mode or any((d.get('moon_distance_km') is None for d in days)):
-            resp['quality'] = 'approx'
-        return jsonify(resp)
-    except Exception as e:
-        traceback.print_exc()
-        # Ultimate fallback: build an approximate year without any Swiss-dependent calls (except julday/revjul)
-        try:
-            data = request.get_json() or {}
-            date_str = data.get("datetime")
-            latitude = float(data.get("latitude"))
-            longitude = float(data.get("longitude"))
-            tz_str = data.get("timezone", "UTC")
-            # Parse JD from ISO
-            jd = _parse_iso_to_jd(date_str)
-            base_enoch = _approx_enoch_from_jd(jd, latitude, longitude)
-            enoch_year = base_enoch.get('enoch_year')
-            # Anchor start at Wednesday sunset nearest equinox (approx path, no Swiss ephe)
-            start_jd = _approx_start_jd_for_enoch_year(jd, latitude, longitude)
-            days = []
-            total_days = 364
-            for i in range(total_days):
-                day_jd0 = start_jd + i
-                y, mo, d, _ = swe.revjul(day_jd0)
-                greg = f"{int(y)}-{int(mo):02d}-{int(d):02d}"
-                jd_mid = swe.julday(int(y), int(mo), int(d), 12.0)
-                phase, illum = _approx_lunar_for_jd(jd_mid)
-                # Sunsets approx (Swiss may be unavailable)
-                try:
-                    geopos = (longitude, latitude, 0)
-                    jd0 = swe.julday(int(y), int(mo), int(d), 0.0)
-                    _, data_today = swe.rise_trans(jd0, swe.SUN, 2, geopos)
-                    jd_s_today = data_today[0]
-                except Exception:
-                    jd0 = swe.julday(int(y), int(mo), int(d), 0.0)
-                    jd_s_today = jd0 + 0.75
-                try:
-                    jd_prev_day = jd0 - 1.0
-                    yb, mb, db, _h = swe.revjul(jd_prev_day)
-                    _, data_prev = swe.rise_trans(swe.julday(int(yb), int(mb), int(db), 0.0), swe.SUN, 2, geopos)
-                    jd_s_prev = data_prev[0]
-                except Exception:
-                    jd_prev_day = jd0 - 1.0
-                    jd_s_prev = jd_prev_day + 0.75
-                e_day = _approx_enoch_from_jd(jd_mid, latitude, longitude)
-                day_record = {
-                    'gregorian': greg,
-                    'enoch_year': e_day.get('enoch_year'),
-                    'enoch_month': e_day.get('enoch_month'),
-                    'enoch_day': e_day.get('enoch_day'),
-                    'added_week': e_day.get('added_week'),
-                    'name': e_day.get('name'),
-                    'day_of_year': i + 1,
-                    'start_utc': _jd_to_iso_utc(jd_s_prev),
-                    'end_utc': _jd_to_iso_utc(jd_s_today),
-                    'moon_phase_angle_deg': round(phase, 3),
-                    'moon_illum': round(illum, 6),
-                    'moon_distance_km': None,
-                    'moon_sign': '',
-                    'moon_zodiac_mode': (data.get('zodiac_mode') or 'tropical').lower()
-                }
-                days.append(day_record)
-            return jsonify({'ok': True, 'enoch_year': enoch_year, 'days': days, 'quality': 'approx'}), 200
-        except Exception as e2:
-            traceback.print_exc()
-            return jsonify({'ok': False, 'error': str(e2)}), 500
-
-
-
-
-if __name__ == '__main__':
-    app.run(host="0.0.0.0", port=int(os.environ.get("PORT", 5000)), debug=True)
->>>>>>> c2bffbb4
+    app.run(host="0.0.0.0", port=int(os.environ.get("PORT", 5000)), debug=True)